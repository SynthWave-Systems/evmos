// Copyright Tharsis Labs Ltd.(Evmos)
// SPDX-License-Identifier:LGPL-3.0-only
syntax = "proto3";
package evmos.revenue.v1;

import "evmos/revenue/v1/revenue.proto";
import "gogoproto/gogo.proto";
import "amino/amino.proto";

option go_package = "github.com/evmos/evmos/v16/x/revenue/v1/types";

// GenesisState defines the module's genesis state.
message GenesisState {
  // params are the revenue module parameters
  Params params = 1 [(gogoproto.nullable) = false, (amino.dont_omitempty) = true];
  // revenues is a slice of active registered contracts for fee distribution
  repeated Revenue revenues = 2 [(gogoproto.nullable) = false, (amino.dont_omitempty) = true];
}

// Params defines the revenue module params
message Params {
  // enable_revenue defines a parameter to enable the revenue module
  bool enable_revenue = 1;
  // developer_shares defines the proportion of the transaction fees to be
  // distributed to the registered contract owner
<<<<<<< HEAD
  string developer_shares = 2 [
    (gogoproto.customtype) = "cosmossdk.io/math.LegacyDec",
    (gogoproto.nullable) = false,
    (amino.dont_omitempty) = true
  ];
=======
  string developer_shares = 2 [(gogoproto.customtype) = "cosmossdk.io/math.LegacyDec", (gogoproto.nullable) = false];
>>>>>>> 697f581b
  // addr_derivation_cost_create defines the cost of address derivation for
  // verifying the contract deployer at fee registration
  uint64 addr_derivation_cost_create = 3;
}<|MERGE_RESOLUTION|>--- conflicted
+++ resolved
@@ -23,15 +23,11 @@
   bool enable_revenue = 1;
   // developer_shares defines the proportion of the transaction fees to be
   // distributed to the registered contract owner
-<<<<<<< HEAD
   string developer_shares = 2 [
     (gogoproto.customtype) = "cosmossdk.io/math.LegacyDec",
     (gogoproto.nullable) = false,
     (amino.dont_omitempty) = true
   ];
-=======
-  string developer_shares = 2 [(gogoproto.customtype) = "cosmossdk.io/math.LegacyDec", (gogoproto.nullable) = false];
->>>>>>> 697f581b
   // addr_derivation_cost_create defines the cost of address derivation for
   // verifying the contract deployer at fee registration
   uint64 addr_derivation_cost_create = 3;
