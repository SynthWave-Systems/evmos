// Copyright Tharsis Labs Ltd.(Evmos)
// SPDX-License-Identifier:ENCL-1.0(https://github.com/evmos/evmos/blob/main/LICENSE)
syntax = "proto3";
package evmos.inflation.v1;

import "gogoproto/gogo.proto";
import "amino/amino.proto";

option go_package = "github.com/evmos/evmos/v15/x/inflation/v1/types";

// InflationDistribution defines the distribution in which inflation is
// allocated through minting on each epoch (staking, incentives, community). It
// excludes the team vesting distribution, as this is minted once at genesis.
// The initial InflationDistribution can be calculated from the Evmos Token
// Model like this:
// mintDistribution1 = distribution1 / (1 - teamVestingDistribution)
// 0.5333333         = 40%           / (1 - 25%)
message InflationDistribution {
  // staking_rewards defines the proportion of the minted minted_denom that is
  // to be allocated as staking rewards
<<<<<<< HEAD
  string staking_rewards = 1 [
    (gogoproto.customtype) = "cosmossdk.io/math.LegacyDec",
    (gogoproto.nullable) = false,
    (amino.dont_omitempty) = true
  ];
  // usage_incentives defines the proportion of the minted minted_denom that is
  // to be allocated to the incentives module address
  string usage_incentives = 2 [
    (gogoproto.customtype) = "cosmossdk.io/math.LegacyDec",
    (gogoproto.nullable) = false,
    (amino.dont_omitempty) = true
  ];
=======
  string staking_rewards = 1
      [(gogoproto.customtype) = "github.com/cosmos/cosmos-sdk/types.Dec", (gogoproto.nullable) = false];

  // protolint:disable FIELDS_HAVE_COMMENT

  // Deprecated: usage_incentives defines the proportion of the minted minted_denom that is
  // to be allocated to the incentives module address
  string usage_incentives = 2 [
    (gogoproto.customtype) = "github.com/cosmos/cosmos-sdk/types.Dec",
    (gogoproto.nullable) = false,
    deprecated = true
  ];

>>>>>>> ba74122e
  // community_pool defines the proportion of the minted minted_denom that is to
  // be allocated to the community pool
  string community_pool = 3 [
    (gogoproto.customtype) = "cosmossdk.io/math.LegacyDec",
    (gogoproto.nullable) = false,
    (amino.dont_omitempty) = true
  ];
}

// ExponentialCalculation holds factors to calculate exponential inflation on
// each period. Calculation reference:
// periodProvision = exponentialDecay       *  bondingIncentive
// f(x)            = (a * (1 - r) ^ x + c)  *  (1 + max_variance - bondedRatio *
// (max_variance / bonding_target))
message ExponentialCalculation {
  // a defines the initial value
  string a = 1 [
    (gogoproto.customtype) = "cosmossdk.io/math.LegacyDec",
    (gogoproto.nullable) = false,
    (amino.dont_omitempty) = true
  ];
  // r defines the reduction factor
  string r = 2 [
    (gogoproto.customtype) = "cosmossdk.io/math.LegacyDec",
    (gogoproto.nullable) = false,
    (amino.dont_omitempty) = true
  ];
  // c defines the parameter for long term inflation
  string c = 3 [
    (gogoproto.customtype) = "cosmossdk.io/math.LegacyDec",
    (gogoproto.nullable) = false,
    (amino.dont_omitempty) = true
  ];
  // bonding_target
  string bonding_target = 4 [
    (gogoproto.customtype) = "cosmossdk.io/math.LegacyDec",
    (gogoproto.nullable) = false,
    (amino.dont_omitempty) = true
  ];
  // max_variance
  string max_variance = 5 [
    (gogoproto.customtype) = "cosmossdk.io/math.LegacyDec",
    (gogoproto.nullable) = false,
    (amino.dont_omitempty) = true
  ];
}<|MERGE_RESOLUTION|>--- conflicted
+++ resolved
@@ -18,34 +18,22 @@
 message InflationDistribution {
   // staking_rewards defines the proportion of the minted minted_denom that is
   // to be allocated as staking rewards
-<<<<<<< HEAD
   string staking_rewards = 1 [
     (gogoproto.customtype) = "cosmossdk.io/math.LegacyDec",
     (gogoproto.nullable) = false,
     (amino.dont_omitempty) = true
   ];
-  // usage_incentives defines the proportion of the minted minted_denom that is
-  // to be allocated to the incentives module address
-  string usage_incentives = 2 [
-    (gogoproto.customtype) = "cosmossdk.io/math.LegacyDec",
-    (gogoproto.nullable) = false,
-    (amino.dont_omitempty) = true
-  ];
-=======
-  string staking_rewards = 1
-      [(gogoproto.customtype) = "github.com/cosmos/cosmos-sdk/types.Dec", (gogoproto.nullable) = false];
 
   // protolint:disable FIELDS_HAVE_COMMENT
 
   // Deprecated: usage_incentives defines the proportion of the minted minted_denom that is
   // to be allocated to the incentives module address
   string usage_incentives = 2 [
-    (gogoproto.customtype) = "github.com/cosmos/cosmos-sdk/types.Dec",
+    (gogoproto.customtype) = "cosmossdk.io/math.LegacyDec",
     (gogoproto.nullable) = false,
+    (amino.dont_omitempty) = true,
     deprecated = true
   ];
-
->>>>>>> ba74122e
   // community_pool defines the proportion of the minted minted_denom that is to
   // be allocated to the community pool
   string community_pool = 3 [
