// Copyright Tharsis Labs Ltd.(Evmos)
// SPDX-License-Identifier:ENCL-1.0(https://github.com/evmos/evmos/blob/main/LICENSE)
syntax = "proto3";
package evmos.inflation.v1;

import "gogoproto/gogo.proto";
import "amino/amino.proto";

option go_package = "github.com/evmos/evmos/v16/x/inflation/v1/types";

// InflationDistribution defines the distribution in which inflation is
// allocated through minting on each epoch (staking, incentives, community). It
// excludes the team vesting distribution, as this is minted once at genesis.
// The initial InflationDistribution can be calculated from the Evmos Token
// Model like this:
// mintDistribution1 = distribution1 / (1 - teamVestingDistribution)
// 0.5333333         = 40%           / (1 - 25%)
message InflationDistribution {
  // staking_rewards defines the proportion of the minted minted_denom that is
  // to be allocated as staking rewards
<<<<<<< HEAD
  string staking_rewards = 1 [
    (gogoproto.customtype) = "cosmossdk.io/math.LegacyDec",
    (gogoproto.nullable) = false,
    (amino.dont_omitempty) = true
  ];
=======
  string staking_rewards = 1 [(gogoproto.customtype) = "cosmossdk.io/math.LegacyDec", (gogoproto.nullable) = false];
>>>>>>> 697f581b

  // protolint:disable FIELDS_HAVE_COMMENT

  // Deprecated: usage_incentives defines the proportion of the minted minted_denom that is
  // to be allocated to the incentives module address
<<<<<<< HEAD
  string usage_incentives = 2 [
    (gogoproto.customtype) = "cosmossdk.io/math.LegacyDec",
    (gogoproto.nullable) = false,
    (amino.dont_omitempty) = true,
    deprecated = true
  ];
  // community_pool defines the proportion of the minted minted_denom that is to
  // be allocated to the community pool
  string community_pool = 3 [
    (gogoproto.customtype) = "cosmossdk.io/math.LegacyDec",
    (gogoproto.nullable) = false,
    (amino.dont_omitempty) = true
  ];
=======
  string usage_incentives = 2
      [(gogoproto.customtype) = "cosmossdk.io/math.LegacyDec", (gogoproto.nullable) = false, deprecated = true];

  // community_pool defines the proportion of the minted minted_denom that is to
  // be allocated to the community pool
  string community_pool = 3 [(gogoproto.customtype) = "cosmossdk.io/math.LegacyDec", (gogoproto.nullable) = false];
>>>>>>> 697f581b
}

// ExponentialCalculation holds factors to calculate exponential inflation on
// each period. Calculation reference:
// periodProvision = exponentialDecay       *  bondingIncentive
// f(x)            = (a * (1 - r) ^ x + c)  *  (1 + max_variance - bondedRatio *
// (max_variance / bonding_target))
message ExponentialCalculation {
  // a defines the initial value
<<<<<<< HEAD
  string a = 1 [
    (gogoproto.customtype) = "cosmossdk.io/math.LegacyDec",
    (gogoproto.nullable) = false,
    (amino.dont_omitempty) = true
  ];
  // r defines the reduction factor
  string r = 2 [
    (gogoproto.customtype) = "cosmossdk.io/math.LegacyDec",
    (gogoproto.nullable) = false,
    (amino.dont_omitempty) = true
  ];
  // c defines the parameter for long term inflation
  string c = 3 [
    (gogoproto.customtype) = "cosmossdk.io/math.LegacyDec",
    (gogoproto.nullable) = false,
    (amino.dont_omitempty) = true
  ];
  // bonding_target
  string bonding_target = 4 [
    (gogoproto.customtype) = "cosmossdk.io/math.LegacyDec",
    (gogoproto.nullable) = false,
    (amino.dont_omitempty) = true
  ];
  // max_variance
  string max_variance = 5 [
    (gogoproto.customtype) = "cosmossdk.io/math.LegacyDec",
    (gogoproto.nullable) = false,
    (amino.dont_omitempty) = true
  ];
=======
  string a = 1 [(gogoproto.customtype) = "cosmossdk.io/math.LegacyDec", (gogoproto.nullable) = false];
  // r defines the reduction factor
  string r = 2 [(gogoproto.customtype) = "cosmossdk.io/math.LegacyDec", (gogoproto.nullable) = false];
  // c defines the parameter for long term inflation
  string c = 3 [(gogoproto.customtype) = "cosmossdk.io/math.LegacyDec", (gogoproto.nullable) = false];
  // bonding_target
  string bonding_target = 4 [(gogoproto.customtype) = "cosmossdk.io/math.LegacyDec", (gogoproto.nullable) = false];
  // max_variance
  string max_variance = 5 [(gogoproto.customtype) = "cosmossdk.io/math.LegacyDec", (gogoproto.nullable) = false];
>>>>>>> 697f581b
}<|MERGE_RESOLUTION|>--- conflicted
+++ resolved
@@ -18,21 +18,16 @@
 message InflationDistribution {
   // staking_rewards defines the proportion of the minted minted_denom that is
   // to be allocated as staking rewards
-<<<<<<< HEAD
   string staking_rewards = 1 [
     (gogoproto.customtype) = "cosmossdk.io/math.LegacyDec",
     (gogoproto.nullable) = false,
     (amino.dont_omitempty) = true
   ];
-=======
-  string staking_rewards = 1 [(gogoproto.customtype) = "cosmossdk.io/math.LegacyDec", (gogoproto.nullable) = false];
->>>>>>> 697f581b
 
   // protolint:disable FIELDS_HAVE_COMMENT
 
   // Deprecated: usage_incentives defines the proportion of the minted minted_denom that is
   // to be allocated to the incentives module address
-<<<<<<< HEAD
   string usage_incentives = 2 [
     (gogoproto.customtype) = "cosmossdk.io/math.LegacyDec",
     (gogoproto.nullable) = false,
@@ -46,14 +41,6 @@
     (gogoproto.nullable) = false,
     (amino.dont_omitempty) = true
   ];
-=======
-  string usage_incentives = 2
-      [(gogoproto.customtype) = "cosmossdk.io/math.LegacyDec", (gogoproto.nullable) = false, deprecated = true];
-
-  // community_pool defines the proportion of the minted minted_denom that is to
-  // be allocated to the community pool
-  string community_pool = 3 [(gogoproto.customtype) = "cosmossdk.io/math.LegacyDec", (gogoproto.nullable) = false];
->>>>>>> 697f581b
 }
 
 // ExponentialCalculation holds factors to calculate exponential inflation on
@@ -63,7 +50,6 @@
 // (max_variance / bonding_target))
 message ExponentialCalculation {
   // a defines the initial value
-<<<<<<< HEAD
   string a = 1 [
     (gogoproto.customtype) = "cosmossdk.io/math.LegacyDec",
     (gogoproto.nullable) = false,
@@ -93,15 +79,4 @@
     (gogoproto.nullable) = false,
     (amino.dont_omitempty) = true
   ];
-=======
-  string a = 1 [(gogoproto.customtype) = "cosmossdk.io/math.LegacyDec", (gogoproto.nullable) = false];
-  // r defines the reduction factor
-  string r = 2 [(gogoproto.customtype) = "cosmossdk.io/math.LegacyDec", (gogoproto.nullable) = false];
-  // c defines the parameter for long term inflation
-  string c = 3 [(gogoproto.customtype) = "cosmossdk.io/math.LegacyDec", (gogoproto.nullable) = false];
-  // bonding_target
-  string bonding_target = 4 [(gogoproto.customtype) = "cosmossdk.io/math.LegacyDec", (gogoproto.nullable) = false];
-  // max_variance
-  string max_variance = 5 [(gogoproto.customtype) = "cosmossdk.io/math.LegacyDec", (gogoproto.nullable) = false];
->>>>>>> 697f581b
 }