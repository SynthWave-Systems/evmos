--- conflicted
+++ resolved
@@ -55,12 +55,8 @@
   // contract_address of an ERC20 token contract, that is registered in a token pair
   string contract_address = 1;
   // amount of ERC20 tokens to convert
-<<<<<<< HEAD
   string amount = 2
       [(gogoproto.customtype) = "cosmossdk.io/math.Int", (gogoproto.nullable) = false, (amino.dont_omitempty) = true];
-=======
-  string amount = 2 [(gogoproto.customtype) = "cosmossdk.io/math.Int", (gogoproto.nullable) = false];
->>>>>>> 697f581b
   // receiver is the bech32 address to receive native Cosmos coins
   string receiver = 3;
   // sender is the hex address from the owner of the given ERC20 tokens
