// Copyright Tharsis Labs Ltd.(Evmos)
// SPDX-License-Identifier:ENCL-1.0(https://github.com/evmos/evmos/blob/main/LICENSE)
syntax = "proto3";
package evmos.erc20.v1;

import "gogoproto/gogo.proto";
import "amino/amino.proto";

option go_package = "github.com/evmos/evmos/v16/x/erc20/types";

// Owner enumerates the ownership of a ERC20 contract.
enum Owner {
  option (gogoproto.goproto_enum_prefix) = false;
  // OWNER_UNSPECIFIED defines an invalid/undefined owner.
  OWNER_UNSPECIFIED = 0;
  // OWNER_MODULE - erc20 is owned by the erc20 module account.
  OWNER_MODULE = 1;
  // OWNER_EXTERNAL - erc20 is owned by an external account.
  OWNER_EXTERNAL = 2;
}

// TokenPair defines an instance that records a pairing consisting of a native
// Cosmos Coin and an ERC20 token address.
message TokenPair {
  option (gogoproto.equal) = true;
  // erc20_address is the hex address of ERC20 contract token
  string erc20_address = 1;
  // denom defines the cosmos base denomination to be mapped to
  string denom = 2;
  // enabled defines the token mapping enable status
  bool enabled = 3;
  // contract_owner is the an ENUM specifying the type of ERC20 owner (0 invalid, 1 ModuleAccount, 2 external address)
  Owner contract_owner = 4;
}

<<<<<<< HEAD
// RegisterCoinProposal is a gov Content type to register a token pair for a
// native Cosmos coin.
message RegisterCoinProposal {
  option (gogoproto.equal) = false;
  // title of the proposal
  string title = 1;
  // description of the proposal
  string description = 2;
  // metadata slice of the native Cosmos coins
  repeated cosmos.bank.v1beta1.Metadata metadata = 3 [(gogoproto.nullable) = false, (amino.dont_omitempty) = true];
}

=======
>>>>>>> 40a17e55
// RegisterERC20Proposal is a gov Content type to register a token pair for an
// ERC20 token
message RegisterERC20Proposal {
  option (gogoproto.equal) = false;
  // title of the proposal
  string title = 1;
  // description of the proposal
  string description = 2;
  // erc20addresses is a slice of  ERC20 token contract addresses
  repeated string erc20addresses = 3;
}

// ToggleTokenConversionProposal is a gov Content type to toggle the conversion
// of a token pair.
message ToggleTokenConversionProposal {
  option (gogoproto.equal) = true;
  // title of the proposal
  string title = 1;
  // description of the proposal
  string description = 2;
  // token identifier can be either the hex contract address of the ERC20 or the
  // Cosmos base denomination
  string token = 3;
<<<<<<< HEAD
}

// ProposalMetadata is used to parse a slice of denom metadata and generate
// the RegisterCoinProposal content.
message ProposalMetadata {
  // metadata slice of the native Cosmos coins
  repeated cosmos.bank.v1beta1.Metadata metadata = 1 [(gogoproto.nullable) = false, (amino.dont_omitempty) = true];
=======
>>>>>>> 40a17e55
}<|MERGE_RESOLUTION|>--- conflicted
+++ resolved
@@ -4,7 +4,6 @@
 package evmos.erc20.v1;
 
 import "gogoproto/gogo.proto";
-import "amino/amino.proto";
 
 option go_package = "github.com/evmos/evmos/v16/x/erc20/types";
 
@@ -33,21 +32,6 @@
   Owner contract_owner = 4;
 }
 
-<<<<<<< HEAD
-// RegisterCoinProposal is a gov Content type to register a token pair for a
-// native Cosmos coin.
-message RegisterCoinProposal {
-  option (gogoproto.equal) = false;
-  // title of the proposal
-  string title = 1;
-  // description of the proposal
-  string description = 2;
-  // metadata slice of the native Cosmos coins
-  repeated cosmos.bank.v1beta1.Metadata metadata = 3 [(gogoproto.nullable) = false, (amino.dont_omitempty) = true];
-}
-
-=======
->>>>>>> 40a17e55
 // RegisterERC20Proposal is a gov Content type to register a token pair for an
 // ERC20 token
 message RegisterERC20Proposal {
@@ -71,14 +55,4 @@
   // token identifier can be either the hex contract address of the ERC20 or the
   // Cosmos base denomination
   string token = 3;
-<<<<<<< HEAD
-}
-
-// ProposalMetadata is used to parse a slice of denom metadata and generate
-// the RegisterCoinProposal content.
-message ProposalMetadata {
-  // metadata slice of the native Cosmos coins
-  repeated cosmos.bank.v1beta1.Metadata metadata = 1 [(gogoproto.nullable) = false, (amino.dont_omitempty) = true];
-=======
->>>>>>> 40a17e55
 }