--- conflicted
+++ resolved
@@ -11,10 +11,6 @@
 // ExtensionOptionDynamicFeeTx is an extension option that specifies the maxPrioPrice for cosmos tx
 message ExtensionOptionDynamicFeeTx {
   // max_priority_price is the same as `max_priority_fee_per_gas` in eip-1559 spec
-<<<<<<< HEAD
   string max_priority_price = 1
       [(gogoproto.customtype) = "cosmossdk.io/math.Int", (gogoproto.nullable) = false, (amino.dont_omitempty) = true];
-=======
-  string max_priority_price = 1 [(gogoproto.customtype) = "cosmossdk.io/math.Int", (gogoproto.nullable) = false];
->>>>>>> 697f581b
 }