--- conflicted
+++ resolved
@@ -365,12 +365,8 @@
 		It("should get validator commission - validatorCommission query", func() { //nolint:dupl
 			// set commission
 			valCommission := sdk.DecCoins{sdk.NewDecCoinFromDec(s.bondDenom, math.LegacyNewDec(1))}
-<<<<<<< HEAD
 			err := s.app.DistrKeeper.SetValidatorAccumulatedCommission(s.ctx, sdk.ValAddress(s.validators[0].GetOperator()), distrtypes.ValidatorAccumulatedCommission{Commission: valCommission})
 			Expect(err).To(BeNil(), "error while calling the precompile")
-=======
-			s.app.DistrKeeper.SetValidatorAccumulatedCommission(s.ctx, s.validators[0].GetOperator(), distrtypes.ValidatorAccumulatedCommission{Commission: valCommission})
->>>>>>> 697f581b
 
 			valCommArgs := defaultCallArgs.
 				WithMethodName(distribution.ValidatorCommissionMethod).
@@ -392,12 +388,8 @@
 			It("should get validator slashing events (default pagination)", func() {
 				// set slash event
 				slashEvent := distrtypes.ValidatorSlashEvent{ValidatorPeriod: 1, Fraction: math.LegacyNewDec(5)}
-<<<<<<< HEAD
 				err := s.app.DistrKeeper.SetValidatorSlashEvent(s.ctx, sdk.ValAddress(s.validators[0].GetOperator()), 2, 1, slashEvent)
 				Expect(err).To(BeNil(), "error while calling the precompile")
-=======
-				s.app.DistrKeeper.SetValidatorSlashEvent(s.ctx, s.validators[0].GetOperator(), 2, 1, slashEvent)
->>>>>>> 697f581b
 
 				valSlashArgs := defaultCallArgs.
 					WithMethodName(distribution.ValidatorSlashesMethod).
@@ -1159,12 +1151,8 @@
 			It("should get commission - validator with commission", func() {
 				// set commission
 				valCommission := sdk.DecCoins{sdk.NewDecCoinFromDec(s.bondDenom, math.LegacyNewDec(1))}
-<<<<<<< HEAD
 				err := s.app.DistrKeeper.SetValidatorAccumulatedCommission(s.ctx, sdk.ValAddress(s.validators[0].GetOperator()), distrtypes.ValidatorAccumulatedCommission{Commission: valCommission})
 				Expect(err).To(BeNil(), "error while calling contract")
-=======
-				s.app.DistrKeeper.SetValidatorAccumulatedCommission(s.ctx, s.validators[0].GetOperator(), distrtypes.ValidatorAccumulatedCommission{Commission: valCommission})
->>>>>>> 697f581b
 
 				_, ethRes, err := contracts.CallContractAndCheckLogs(s.ctx, s.app, defaultValCommArgs, passCheck)
 				Expect(err).To(BeNil(), "error while calling the smart contract: %v", err)
