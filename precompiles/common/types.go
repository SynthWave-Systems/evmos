// Copyright Tharsis Labs Ltd.(Evmos)
// SPDX-License-Identifier:ENCL-1.0(https://github.com/evmos/evmos/blob/main/LICENSE)

package common

import (
	"math/big"
	"strings"
	"time"

	sdkmath "cosmossdk.io/math"
	sdk "github.com/cosmos/cosmos-sdk/types"
	"github.com/ethereum/go-ethereum/common"
	evmosutils "github.com/evmos/evmos/v15/utils"
)

const (
<<<<<<< HEAD
	// FallbackMethod is the name of the fallback method
	FallbackMethod = "fallback"
	// ReceiveMethod is the name of the receive method
=======
	// FallbackMethod is the name of the fallback method.
	FallbackMethod = "fallback"
	// ReceiveMethod is the name of the receive method.
>>>>>>> aeb3703d
	ReceiveMethod = "receive"
)

var (
	// TrueValue is the byte array representing a true value in solidity.
	TrueValue = []byte{0x0, 0x0, 0x0, 0x0, 0x0, 0x0, 0x0, 0x0, 0x0, 0x0, 0x0, 0x0, 0x0, 0x0, 0x0, 0x0, 0x0, 0x0, 0x0, 0x0, 0x0, 0x0, 0x0, 0x0, 0x0, 0x0, 0x0, 0x0, 0x0, 0x0, 0x0, 0x1}
	// DefaultExpirationDuration is the default duration for an authorization to expire.
	DefaultExpirationDuration = time.Hour * 24 * 365
	// DefaultChainID is the standard chain id used for testing purposes
	DefaultChainID = evmosutils.MainnetChainID + "-1"
	// DefaultPrecompilesBech32 is the standard bech32 address for the precompiles
	DefaultPrecompilesBech32 = []string{
		"evmos1qqqqqqqqqqqqqqqqqqqqqqqqqqqqqqqn2svlxe", // secp256r1 curve precompile
		"evmos1qqqqqqqqqqqqqqqqqqqqqqqqqqqqqzqq4xrkxv", // Staking precompile
		"evmos1qqqqqqqqqqqqqqqqqqqqqqqqqqqqqzqpgshrm7", // Distribution precompile
		"evmos1qqqqqqqqqqqqqqqqqqqqqqqqqqqqqzqzxrz44p", // ICS20 transfer precompile
		"evmos1qqqqqqqqqqqqqqqqqqqqqqqqqqqqqzqrm4kqgn", // Vesting precompile
	}
)

// ICS20Allocation defines the spend limit for a particular port and channel.
// We need this to be able to unpack to big.Int instead of sdkmath.Int.
type ICS20Allocation struct {
	SourcePort    string
	SourceChannel string
	SpendLimit    []Coin
	AllowList     []string
}

// Coin defines a struct that stores all needed information about a coin
// in types native to the EVM.
type Coin struct {
	Denom  string
	Amount *big.Int
}

// DecCoin defines a struct that stores all needed information about a decimal coin
// in types native to the EVM.
type DecCoin struct {
	Denom     string
	Amount    *big.Int
	Precision uint8
}

// Dec defines a struct that represents a decimal number of a given precision
// in types native to the EVM.
type Dec struct {
	Value     *big.Int
	Precision uint8
}

// ToSDKType converts the Coin to the Cosmos SDK representation.
func (c Coin) ToSDKType() sdk.Coin {
	return sdk.NewCoin(c.Denom, sdk.NewIntFromBigInt(c.Amount))
}

// NewCoinsResponse converts a response to an array of Coin.
func NewCoinsResponse(amount sdk.Coins) []Coin {
	// Create a new output for each coin and add it to the output array.
	outputs := make([]Coin, len(amount))
	for i, coin := range amount {
		outputs[i] = Coin{
			Denom:  coin.Denom,
			Amount: coin.Amount.BigInt(),
		}
	}
	return outputs
}

// NewDecCoinsResponse converts a response to an array of DecCoin.
func NewDecCoinsResponse(amount sdk.DecCoins) []DecCoin {
	// Create a new output for each coin and add it to the output array.
	outputs := make([]DecCoin, len(amount))
	for i, coin := range amount {
		outputs[i] = DecCoin{
			Denom:     coin.Denom,
			Amount:    coin.Amount.TruncateInt().BigInt(),
			Precision: sdk.Precision,
		}
	}
	return outputs
}

// HexAddressFromBech32String converts a hex address to a bech32 encoded address.
func HexAddressFromBech32String(addr string) (res common.Address, err error) {
	if strings.Contains(addr, sdk.PrefixValidator) {
		valAddr, err := sdk.ValAddressFromBech32(addr)
		if err != nil {
			return res, err
		}
		return common.BytesToAddress(valAddr.Bytes()), nil
	}
	return common.BytesToAddress(sdk.MustAccAddressFromBech32(addr)), nil
}

// SafeAdd adds two integers and returns a boolean if an overflow occurs to avoid panic.
// TODO: Upstream this to the SDK math package.
func SafeAdd(a, b sdkmath.Int) (res *big.Int, overflow bool) {
	res = a.BigInt().Add(a.BigInt(), b.BigInt())
	return res, res.BitLen() > sdkmath.MaxBitLen
}<|MERGE_RESOLUTION|>--- conflicted
+++ resolved
@@ -15,15 +15,9 @@
 )
 
 const (
-<<<<<<< HEAD
-	// FallbackMethod is the name of the fallback method
-	FallbackMethod = "fallback"
-	// ReceiveMethod is the name of the receive method
-=======
 	// FallbackMethod is the name of the fallback method.
 	FallbackMethod = "fallback"
 	// ReceiveMethod is the name of the receive method.
->>>>>>> aeb3703d
 	ReceiveMethod = "receive"
 )
 
