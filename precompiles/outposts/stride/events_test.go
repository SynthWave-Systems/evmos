--- conflicted
+++ resolved
@@ -57,14 +57,11 @@
 }
 
 func (s *PrecompileTestSuite) TestRedeemEvent() {
-<<<<<<< HEAD
-	bondDenom, err := s.app.StakingKeeper.BondDenom(s.ctx)
-	s.Require().NoError(err)
-=======
 	ctx := s.network.GetContext()
 	stateDB := s.network.GetStateDB()
-	bondDenom := s.network.App.StakingKeeper.BondDenom(ctx)
->>>>>>> ba74122e
+	bondDenom, err := s.network.App.StakingKeeper.BondDenom(ctx)
+	s.Require().NoError(err)
+
 	denomTrace := transfertypes.DenomTrace{
 		Path:      fmt.Sprintf("%s/%s", portID, channelID),
 		BaseDenom: "st" + bondDenom,
