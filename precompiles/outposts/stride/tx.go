--- conflicted
+++ resolved
@@ -7,7 +7,7 @@
 	"fmt"
 	"time"
 
-	transfertypes "github.com/cosmos/ibc-go/v7/modules/apps/transfer/types"
+	transfertypes "github.com/cosmos/ibc-go/v8/modules/apps/transfer/types"
 
 	"cosmossdk.io/math"
 	"github.com/evmos/evmos/v16/utils"
@@ -61,26 +61,15 @@
 		return nil, err
 	}
 
-<<<<<<< HEAD
-	bondDenom, err := p.stakingKeeper.BondDenom(ctx)
-	if err != nil {
-		return nil, err
-	}
-
-	tokenPairID := p.erc20Keeper.GetDenomMap(ctx, bondDenom)
-
-	tokenPair, found := p.erc20Keeper.GetTokenPair(ctx, tokenPairID)
-	// NOTE this should always exist
-	if !found {
-		return nil, fmt.Errorf(ErrTokenPairNotFound, tokenPairID)
-=======
 	// WEVMOS address is the only supported token for liquid staking
 	if token != p.wevmosAddress {
 		return nil, fmt.Errorf(ErrUnsupportedToken, token, p.wevmosAddress)
->>>>>>> c1dfc2a9
-	}
-
-	bondDenom := p.stakingKeeper.BondDenom(ctx)
+	}
+
+	bondDenom, err := p.stakingKeeper.BondDenom(ctx)
+	if err != nil {
+		return nil, err
+	}
 	coin := sdk.Coin{Denom: bondDenom, Amount: math.NewIntFromBigInt(amount)}
 
 	// Create the memo for the ICS20 transfer packet
@@ -113,11 +102,7 @@
 	}
 
 	// Execute the ICS20 Transfer
-<<<<<<< HEAD
-	res, err := p.transferKeeper.Transfer(ctx, msg)
-=======
-	_, err = p.transferKeeper.Transfer(sdk.WrapSDKContext(ctx), msg)
->>>>>>> c1dfc2a9
+	_, err = p.transferKeeper.Transfer(ctx, msg)
 	if err != nil {
 		return nil, err
 	}
@@ -234,11 +219,7 @@
 	}
 
 	// Execute the ICS20 Transfer
-<<<<<<< HEAD
-	res, err := p.transferKeeper.Transfer(ctx, msg)
-=======
-	_, err = p.transferKeeper.Transfer(sdk.WrapSDKContext(ctx), msg)
->>>>>>> c1dfc2a9
+	_, err = p.transferKeeper.Transfer(ctx, msg)
 	if err != nil {
 		return nil, err
 	}
