// Copyright Tharsis Labs Ltd.(Evmos)
// SPDX-License-Identifier:ENCL-1.0(https://github.com/evmos/evmos/blob/main/LICENSE)

package stride_test

import (
	"testing"

	"github.com/evmos/evmos/v15/precompiles/outposts/stride"
<<<<<<< HEAD

	cmttypes "github.com/cometbft/cometbft/types"
	"github.com/cosmos/cosmos-sdk/crypto/keyring"
	cryptotypes "github.com/cosmos/cosmos-sdk/crypto/types"
	sdk "github.com/cosmos/cosmos-sdk/types"
	stakingtypes "github.com/cosmos/cosmos-sdk/x/staking/types"
	ibctesting "github.com/cosmos/ibc-go/v8/testing"
	"github.com/ethereum/go-ethereum/common"
	ethtypes "github.com/ethereum/go-ethereum/core/types"
	evmosapp "github.com/evmos/evmos/v15/app"
	evmosibc "github.com/evmos/evmos/v15/ibc/testing"
	"github.com/evmos/evmos/v15/x/evm/statedb"
	evmtypes "github.com/evmos/evmos/v15/x/evm/types"

=======
	"github.com/evmos/evmos/v15/testutil/integration/common/grpc"
	testkeyring "github.com/evmos/evmos/v15/testutil/integration/evmos/keyring"
	"github.com/evmos/evmos/v15/testutil/integration/evmos/network"
>>>>>>> ba74122e
	"github.com/stretchr/testify/suite"
)

var _ *PrecompileTestSuite

type PrecompileTestSuite struct {
	suite.Suite

<<<<<<< HEAD
	ctx           sdk.Context
	app           *evmosapp.Evmos
	address       common.Address
	differentAddr common.Address
	validators    []stakingtypes.Validator
	valSet        *cmttypes.ValidatorSet
	ethSigner     ethtypes.Signer
	privKey       cryptotypes.PrivKey
	signer        keyring.Signer
	bondDenom     string
=======
	network     *network.UnitTestNetwork
	grpcHandler grpc.Handler
	keyring     testkeyring.Keyring
>>>>>>> ba74122e

	precompile *stride.Precompile
}

func TestPrecompileTestSuite(t *testing.T) {
	suite.Run(t, new(PrecompileTestSuite))
}

func (s *PrecompileTestSuite) SetupTest() {
	keyring := testkeyring.New(2)
	network := network.NewUnitTestNetwork(
		network.WithPreFundedAccounts(keyring.GetAllAccAddrs()...),
	)

	precompile, err := stride.NewPrecompile(
		portID,
		channelID,
		network.App.TransferKeeper,
		network.App.Erc20Keeper,
		network.App.AuthzKeeper,
		network.App.StakingKeeper,
	)
	s.Require().NoError(err, "expected no error during precompile creation")
	s.precompile = precompile

	grpcHandler := grpc.NewIntegrationHandler(network)

	s.network = network
	s.grpcHandler = grpcHandler
	s.keyring = keyring
	s.precompile = precompile

	// Register stEvmos Coin as an ERC20 token
	s.registerStrideCoinERC20()
}<|MERGE_RESOLUTION|>--- conflicted
+++ resolved
@@ -7,26 +7,9 @@
 	"testing"
 
 	"github.com/evmos/evmos/v15/precompiles/outposts/stride"
-<<<<<<< HEAD
-
-	cmttypes "github.com/cometbft/cometbft/types"
-	"github.com/cosmos/cosmos-sdk/crypto/keyring"
-	cryptotypes "github.com/cosmos/cosmos-sdk/crypto/types"
-	sdk "github.com/cosmos/cosmos-sdk/types"
-	stakingtypes "github.com/cosmos/cosmos-sdk/x/staking/types"
-	ibctesting "github.com/cosmos/ibc-go/v8/testing"
-	"github.com/ethereum/go-ethereum/common"
-	ethtypes "github.com/ethereum/go-ethereum/core/types"
-	evmosapp "github.com/evmos/evmos/v15/app"
-	evmosibc "github.com/evmos/evmos/v15/ibc/testing"
-	"github.com/evmos/evmos/v15/x/evm/statedb"
-	evmtypes "github.com/evmos/evmos/v15/x/evm/types"
-
-=======
 	"github.com/evmos/evmos/v15/testutil/integration/common/grpc"
 	testkeyring "github.com/evmos/evmos/v15/testutil/integration/evmos/keyring"
 	"github.com/evmos/evmos/v15/testutil/integration/evmos/network"
->>>>>>> ba74122e
 	"github.com/stretchr/testify/suite"
 )
 
@@ -35,22 +18,9 @@
 type PrecompileTestSuite struct {
 	suite.Suite
 
-<<<<<<< HEAD
-	ctx           sdk.Context
-	app           *evmosapp.Evmos
-	address       common.Address
-	differentAddr common.Address
-	validators    []stakingtypes.Validator
-	valSet        *cmttypes.ValidatorSet
-	ethSigner     ethtypes.Signer
-	privKey       cryptotypes.PrivKey
-	signer        keyring.Signer
-	bondDenom     string
-=======
 	network     *network.UnitTestNetwork
 	grpcHandler grpc.Handler
 	keyring     testkeyring.Keyring
->>>>>>> ba74122e
 
 	precompile *stride.Precompile
 }
