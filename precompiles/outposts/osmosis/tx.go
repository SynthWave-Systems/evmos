--- conflicted
+++ resolved
@@ -39,11 +39,7 @@
 	method *abi.Method,
 	args []interface{},
 ) ([]byte, error) {
-<<<<<<< HEAD
-	sender, input, output, amount, slippagePercentage, windowSeconds, receiver, err := ParseSwapPacketData(args)
-=======
 	sender, input, output, amount, slippagePercentage, windowSeconds, swapReceiver, err := ParseSwapPacketData(args)
->>>>>>> e58621af
 	if err != nil {
 		return nil, err
 	}
@@ -76,19 +72,11 @@
 		return nil, err
 	}
 
-<<<<<<< HEAD
-	// If the receiver has not the prefix "osmo", we should compute its address
-	// in the Osmosis chain as a recovery address for the contract.
-	onFailedDelivery := CreateOnFailedDeliveryField(receiver)
-	packet := CreatePacketWithMemo(
-		outputDenom, receiver, XCSContract, slippagePercentage, windowSeconds, onFailedDelivery, NextMemo,
-=======
 	// If the receiver doesn't have the prefix "osmo", we should compute its address
 	// in the Osmosis chain as a recovery address for the contract.
 	onFailedDelivery := CreateOnFailedDeliveryField(sender.String())
 	packet := CreatePacketWithMemo(
 		outputDenom, swapReceiver, XCSContract, slippagePercentage, windowSeconds, onFailedDelivery, NextMemo,
->>>>>>> e58621af
 	)
 
 	err = packet.Memo.Validate()
@@ -103,11 +91,7 @@
 		p.channelID,
 		coin,
 		sdk.AccAddress(sender.Bytes()).String(),
-<<<<<<< HEAD
-		receiver,
-=======
 		XCSContract,
->>>>>>> e58621af
 		p.timeoutHeight,
 		p.timeoutTimestamp,
 		packetString,
@@ -151,11 +135,7 @@
 	}
 
 	// Emit the custom Swap Event
-<<<<<<< HEAD
-	if err := p.EmitSwapEvent(ctx, stateDB, sender, input, output, amount, receiver); err != nil {
-=======
 	if err := p.EmitSwapEvent(ctx, stateDB, sender, input, output, amount, swapReceiver); err != nil {
->>>>>>> e58621af
 		return nil, err
 	}
 
