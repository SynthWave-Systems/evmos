// Copyright Tharsis Labs Ltd.(Evmos)
// SPDX-License-Identifier:ENCL-1.0(https://github.com/evmos/evmos/blob/main/LICENSE)
//
// Osmosis package contains the logic of the Osmosis outpost on the Evmos chain.
// This outpost uses the ics20 precompile to relay IBC packets to the Osmosis
// chain, targeting the Cross-Chain Swap Contract V1 (XCS V1)
package osmosis

import (
<<<<<<< HEAD
=======
	errorsmod "cosmossdk.io/errors"
>>>>>>> 697f581b
	"cosmossdk.io/math"
	sdk "github.com/cosmos/cosmos-sdk/types"

	channeltypes "github.com/cosmos/ibc-go/v7/modules/core/04-channel/types"
	"github.com/ethereum/go-ethereum/accounts/abi"
	"github.com/ethereum/go-ethereum/common"
	"github.com/ethereum/go-ethereum/core/vm"

	"github.com/evmos/evmos/v16/precompiles/ics20"
)

const (
	// SwapMethod is the name of the swap method.
	SwapMethod = "swap"
)

const (
	// NextMemo is the memo to use after the swap of the token in the IBC packet
	// built on the Osmosis chain.
	NextMemo = ""
)

// Swap is a transaction that swap tokens on the Osmosis chain.
func (p Precompile) Swap(
	ctx sdk.Context,
	origin common.Address,
	stateDB vm.StateDB,
	contract *vm.Contract,
	method *abi.Method,
	args []interface{},
) ([]byte, error) {
	swapPacketData, err := ParseSwapPacketData(args)
	if err != nil {
		return nil, err
	}

	input := swapPacketData.Input
	output := swapPacketData.Output
	amount := swapPacketData.Amount
	swapReceiver := swapPacketData.SwapReceiver

	// The provided sender address should always be equal to the origin address.
	// In case the contract caller address is the same as the sender address provided,
	// update the sender address to be equal to the origin address.
	// Otherwise, if the provided sender address is different from the origin address,
	// return an error because is a forbidden operation
	sender, err := ics20.CheckOriginAndSender(contract, origin, swapPacketData.Sender)
	if err != nil {
		return nil, err
	}

	// We need to check if the input and output denom exist. If they exist we retrieve their denom
	// otherwise error out.
	inputDenom, err := p.erc20Keeper.GetTokenDenom(ctx, input)
	if err != nil {
		return nil, err
	}
	outputDenom, err := p.erc20Keeper.GetTokenDenom(ctx, output)
	if err != nil {
		return nil, err
	}

<<<<<<< HEAD
	// We need the bonded denom just for the outpost alpha version where the
	// the only two inputs allowed are aevmos and uosmo.
	params, err := p.stakingKeeper.GetParams(ctx)

	err = ValidateInputOutput(inputDenom, outputDenom, params.BondDenom, p.portID, p.channelID)
=======
	evmosChannel := NewIBCChannel(p.portID, p.channelID)
	bondDenom := p.stakingKeeper.GetParams(ctx).BondDenom
	err = ValidateInputOutput(inputDenom, outputDenom, bondDenom, evmosChannel)
	if err != nil {
		return nil, err
	}

	// Retrieve Osmosis channel and port associated with Evmos transfer app. We need these information
	// to reconstruct the output denom in the Osmosis chain.
	channel, found := p.channelKeeper.GetChannel(ctx, evmosChannel.PortID, evmosChannel.ChannelID)
	if !found {
		return nil, errorsmod.Wrapf(channeltypes.ErrChannelNotFound, "port ID (%s) channel ID (%s)", evmosChannel.PortID, evmosChannel.ChannelID)
	}
	osmosisChannel := NewIBCChannel(
		channel.GetCounterparty().GetPortID(),
		channel.GetCounterparty().GetChannelID(),
	)

	outputOnOsmosis, err := ConvertToOsmosisRepresentation(outputDenom, bondDenom, evmosChannel, osmosisChannel)
>>>>>>> 697f581b
	if err != nil {
		return nil, err
	}

	// We have to compute the receiver address on the Osmosis chain to have a recovery address.
	onFailedDelivery := CreateOnFailedDeliveryField(sdk.AccAddress(sender.Bytes()).String())
	packet := CreatePacketWithMemo(
		outputOnOsmosis,
		swapPacketData.SwapReceiver,
		p.osmosisXCSContract,
		swapPacketData.SlippagePercentage,
		swapPacketData.WindowSeconds,
		onFailedDelivery,
		NextMemo,
	)

	err = packet.Validate()
	if err != nil {
		return nil, err
	}
	packetString := packet.String()

	coin := sdk.Coin{Denom: inputDenom, Amount: math.NewIntFromBigInt(amount)}
	msg, err := ics20.CreateAndValidateMsgTransfer(
		evmosChannel.PortID,
		evmosChannel.ChannelID,
		coin,
		sdk.AccAddress(sender.Bytes()).String(),
		p.osmosisXCSContract,
		p.timeoutHeight,
		p.timeoutTimestamp,
		packetString,
	)
	if err != nil {
		return nil, err
	}

	// No need to have authorization when the contract caller is the same as
	// origin (owner of funds) and the sender is the origin.
	accept, expiration, err := ics20.CheckAndAcceptAuthorizationIfNeeded(
		ctx,
		contract,
		origin,
		p.AuthzKeeper,
		msg,
	)
	if err != nil {
		return nil, err
	}

<<<<<<< HEAD
	// Execute the ICS20 Transfer
	res, err := p.transferKeeper.Transfer(ctx, msg)
=======
	// Execute the ICS20 Transfer.
	res, err := p.transferKeeper.Transfer(sdk.WrapSDKContext(ctx), msg)
>>>>>>> 697f581b
	if err != nil {
		return nil, err
	}

	// Update grant only if is needed.
	if err := ics20.UpdateGrantIfNeeded(ctx, contract, p.AuthzKeeper, origin, expiration, accept); err != nil {
		return nil, err
	}

	// Emit the IBC transfer Event.
	if err := ics20.EmitIBCTransferEvent(
		ctx,
		stateDB,
		p.Events[ics20.EventTypeIBCTransfer],
		p.Address(),
		sender,
		msg.Receiver,
		msg.SourcePort,
		msg.SourceChannel,
		coin,
		packetString,
	); err != nil {
		return nil, err
	}

	// Emit the custom Swap Event.
	if err := p.EmitSwapEvent(ctx, stateDB, sender, input, output, amount, swapReceiver); err != nil {
		return nil, err
	}

	return method.Outputs.Pack(res.Sequence, true)
}<|MERGE_RESOLUTION|>--- conflicted
+++ resolved
@@ -7,14 +7,11 @@
 package osmosis
 
 import (
-<<<<<<< HEAD
-=======
 	errorsmod "cosmossdk.io/errors"
->>>>>>> 697f581b
 	"cosmossdk.io/math"
 	sdk "github.com/cosmos/cosmos-sdk/types"
 
-	channeltypes "github.com/cosmos/ibc-go/v7/modules/core/04-channel/types"
+	channeltypes "github.com/cosmos/ibc-go/v8/modules/core/04-channel/types"
 	"github.com/ethereum/go-ethereum/accounts/abi"
 	"github.com/ethereum/go-ethereum/common"
 	"github.com/ethereum/go-ethereum/core/vm"
@@ -73,15 +70,12 @@
 		return nil, err
 	}
 
-<<<<<<< HEAD
-	// We need the bonded denom just for the outpost alpha version where the
-	// the only two inputs allowed are aevmos and uosmo.
+	evmosChannel := NewIBCChannel(p.portID, p.channelID)
 	params, err := p.stakingKeeper.GetParams(ctx)
-
-	err = ValidateInputOutput(inputDenom, outputDenom, params.BondDenom, p.portID, p.channelID)
-=======
-	evmosChannel := NewIBCChannel(p.portID, p.channelID)
-	bondDenom := p.stakingKeeper.GetParams(ctx).BondDenom
+	if err != nil {
+		return nil, err
+	}
+	bondDenom := params.BondDenom
 	err = ValidateInputOutput(inputDenom, outputDenom, bondDenom, evmosChannel)
 	if err != nil {
 		return nil, err
@@ -99,7 +93,6 @@
 	)
 
 	outputOnOsmosis, err := ConvertToOsmosisRepresentation(outputDenom, bondDenom, evmosChannel, osmosisChannel)
->>>>>>> 697f581b
 	if err != nil {
 		return nil, err
 	}
@@ -150,13 +143,8 @@
 		return nil, err
 	}
 
-<<<<<<< HEAD
 	// Execute the ICS20 Transfer
 	res, err := p.transferKeeper.Transfer(ctx, msg)
-=======
-	// Execute the ICS20 Transfer.
-	res, err := p.transferKeeper.Transfer(sdk.WrapSDKContext(ctx), msg)
->>>>>>> 697f581b
 	if err != nil {
 		return nil, err
 	}
