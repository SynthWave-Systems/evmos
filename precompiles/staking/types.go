--- conflicted
+++ resolved
@@ -145,21 +145,10 @@
 		Description:       description,
 		Commission:        commission,
 		MinSelfDelegation: math.NewIntFromBigInt(minSelfDelegation),
-<<<<<<< HEAD
-		DelegatorAddress:  sdk.AccAddress(delegatorAddress.Bytes()).String(),
-		ValidatorAddress:  validatorAddress,
-		Pubkey:            pubkey,
-		Value:             sdk.Coin{Denom: denom, Amount: math.NewIntFromBigInt(value)},
-=======
 		DelegatorAddress:  sdk.AccAddress(validatorAddress.Bytes()).String(),
 		ValidatorAddress:  sdk.ValAddress(validatorAddress.Bytes()).String(),
 		Pubkey:            pubkey,
 		Value:             sdk.Coin{Denom: denom, Amount: math.NewIntFromBigInt(value)},
-	}
-
-	if err := msg.ValidateBasic(); err != nil {
-		return nil, common.Address{}, err
->>>>>>> 697f581b
 	}
 
 	return msg, validatorAddress, nil
