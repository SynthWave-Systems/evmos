// Copyright Tharsis Labs Ltd.(Evmos)
// SPDX-License-Identifier:ENCL-1.0(https://github.com/evmos/evmos/blob/main/LICENSE)

package staking

import (
	"fmt"
	"time"

	sdk "github.com/cosmos/cosmos-sdk/types"
	stakingkeeper "github.com/cosmos/cosmos-sdk/x/staking/keeper"
	stakingtypes "github.com/cosmos/cosmos-sdk/x/staking/types"
	"github.com/ethereum/go-ethereum/accounts/abi"
	"github.com/ethereum/go-ethereum/common"
	"github.com/ethereum/go-ethereum/core/vm"
	"github.com/evmos/evmos/v16/precompiles/authorization"
	"github.com/evmos/evmos/v16/x/evm/statedb"
)

const (
	// CreateValidatorMethod defines the ABI method name for the staking create validator transaction
	CreateValidatorMethod = "createValidator"
	// DelegateMethod defines the ABI method name for the staking Delegate
	// transaction.
	DelegateMethod = "delegate"
	// UndelegateMethod defines the ABI method name for the staking Undelegate
	// transaction.
	UndelegateMethod = "undelegate"
	// RedelegateMethod defines the ABI method name for the staking Redelegate
	// transaction.
	RedelegateMethod = "redelegate"
	// CancelUnbondingDelegationMethod defines the ABI method name for the staking
	// CancelUnbondingDelegation transaction.
	CancelUnbondingDelegationMethod = "cancelUnbondingDelegation"
)

const (
	// DelegateAuthz defines the authorization type for the staking Delegate
	DelegateAuthz = stakingtypes.AuthorizationType_AUTHORIZATION_TYPE_DELEGATE
	// UndelegateAuthz defines the authorization type for the staking Undelegate
	UndelegateAuthz = stakingtypes.AuthorizationType_AUTHORIZATION_TYPE_UNDELEGATE
	// RedelegateAuthz defines the authorization type for the staking Redelegate
	RedelegateAuthz = stakingtypes.AuthorizationType_AUTHORIZATION_TYPE_REDELEGATE
	// CancelUnbondingDelegationAuthz defines the authorization type for the staking
	CancelUnbondingDelegationAuthz = stakingtypes.AuthorizationType_AUTHORIZATION_TYPE_CANCEL_UNBONDING_DELEGATION
)

// CreateValidator performs create validator.
func (p Precompile) CreateValidator(
	ctx sdk.Context,
	origin common.Address,
	_ *vm.Contract,
	stateDB vm.StateDB,
	method *abi.Method,
	args []interface{},
) ([]byte, error) {
<<<<<<< HEAD
	bondDenom, err := p.stakingKeeper.BondDenom(ctx)
	if err != nil {
		return nil, err
	}
	msg, delegatorHexAddr, err := NewMsgCreateValidator(args, bondDenom)
=======
	msg, validatorHexAddr, err := NewMsgCreateValidator(args, p.stakingKeeper.BondDenom(ctx))
>>>>>>> 697f581b
	if err != nil {
		return nil, err
	}

	p.Logger(ctx).Debug(
		"tx called",
		"method", method.Name,
		"commission", msg.Commission.String(),
		"min_self_delegation", msg.MinSelfDelegation.String(),
		"validator_address", validatorHexAddr.String(),
		"pubkey", msg.Pubkey.String(),
		"value", msg.Value.Amount.String(),
	)

	// we only allow the tx signer "origin" to create their own validator.
	if origin != validatorHexAddr {
		return nil, fmt.Errorf(ErrDifferentOriginFromDelegator, origin.String(), validatorHexAddr.String())
	}

	// Execute the transaction using the message server
	msgSrv := stakingkeeper.NewMsgServerImpl(&p.stakingKeeper)
	if _, err = msgSrv.CreateValidator(ctx, msg); err != nil {
		return nil, err
	}

	// Emit the event for the delegate transaction
	if err = p.EmitCreateValidatorEvent(ctx, stateDB, msg, validatorHexAddr); err != nil {
		return nil, err
	}

	return method.Outputs.Pack(true)
}

// Delegate performs a delegation of coins from a delegator to a validator.
func (p Precompile) Delegate(
	ctx sdk.Context,
	origin common.Address,
	contract *vm.Contract,
	stateDB vm.StateDB,
	method *abi.Method,
	args []interface{},
) ([]byte, error) {
	bondDenom, err := p.stakingKeeper.BondDenom(ctx)
	if err != nil {
		return nil, err
	}
	msg, delegatorHexAddr, err := NewMsgDelegate(args, bondDenom)
	if err != nil {
		return nil, err
	}

	p.Logger(ctx).Debug(
		"tx called",
		"method", method.Name,
		"args", fmt.Sprintf(
			"{ delegator_address: %s, validator_address: %s, amount: %s }",
			delegatorHexAddr,
			msg.ValidatorAddress,
			msg.Amount.Amount,
		),
	)

	var (
		// stakeAuthz is the authorization grant for the caller and the delegator address
		stakeAuthz *stakingtypes.StakeAuthorization
		// expiration is the expiration time of the authorization grant
		expiration *time.Time

		// isCallerOrigin is true when the contract caller is the same as the origin
		isCallerOrigin = contract.CallerAddress == origin
		// isCallerDelegator is true when the contract caller is the same as the delegator
		isCallerDelegator = contract.CallerAddress == delegatorHexAddr
	)

	// The provided delegator address should always be equal to the origin address.
	// In case the contract caller address is the same as the delegator address provided,
	// update the delegator address to be equal to the origin address.
	// Otherwise, if the provided delegator address is different from the origin address,
	// return an error because is a forbidden operation
	if isCallerDelegator {
		delegatorHexAddr = origin
	} else if origin != delegatorHexAddr {
		return nil, fmt.Errorf(ErrDifferentOriginFromDelegator, origin.String(), delegatorHexAddr.String())
	}

	// no need to have authorization when the contract caller is the same as origin (owner of funds)
	if !isCallerOrigin {
		// Check if the authorization grant exists for the caller and the origin
		stakeAuthz, expiration, err = authorization.CheckAuthzAndAllowanceForGranter(ctx, p.AuthzKeeper, contract.CallerAddress, delegatorHexAddr, &msg.Amount, DelegateMsg)
		if err != nil {
			return nil, err
		}
	}

	// Execute the transaction using the message server
	msgSrv := stakingkeeper.NewMsgServerImpl(&p.stakingKeeper)
	if _, err = msgSrv.Delegate(ctx, msg); err != nil {
		return nil, err
	}

	// Only update the authorization if the contract caller is different from the origin
	if !isCallerOrigin {
		if err := p.UpdateStakingAuthorization(ctx, contract.CallerAddress, delegatorHexAddr, stakeAuthz, expiration, DelegateMsg, msg); err != nil {
			return nil, err
		}
	}

	// Emit the event for the delegate transaction
	if err = p.EmitDelegateEvent(ctx, stateDB, msg, delegatorHexAddr); err != nil {
		return nil, err
	}

	// NOTE: This ensures that the changes in the bank keeper are correctly mirrored to the EVM stateDB.
	// This prevents the stateDB from overwriting the changed balance in the bank keeper when committing the EVM state.
	if isCallerDelegator {
		stateDB.(*statedb.StateDB).SubBalance(contract.CallerAddress, msg.Amount.Amount.BigInt())
	}

	return method.Outputs.Pack(true)
}

// Undelegate performs the undelegation of coins from a validator for a delegate.
// The provided amount cannot be negative. This is validated in the msg.ValidateBasic() function.
func (p Precompile) Undelegate(
	ctx sdk.Context,
	origin common.Address,
	contract *vm.Contract,
	stateDB vm.StateDB,
	method *abi.Method,
	args []interface{},
) ([]byte, error) {
	bondDenom, err := p.stakingKeeper.BondDenom(ctx)
	if err != nil {
		return nil, err
	}
	msg, delegatorHexAddr, err := NewMsgUndelegate(args, bondDenom)
	if err != nil {
		return nil, err
	}

	p.Logger(ctx).Debug(
		"tx called",
		"method", method.Name,
		"args", fmt.Sprintf(
			"{ delegator_address: %s, validator_address: %s, amount: %s }",
			delegatorHexAddr,
			msg.ValidatorAddress,
			msg.Amount.Amount,
		),
	)

	var (
		// stakeAuthz is the authorization grant for the caller and the delegator address
		stakeAuthz *stakingtypes.StakeAuthorization
		// expiration is the expiration time of the authorization grant
		expiration *time.Time

		// isCallerOrigin is true when the contract caller is the same as the origin
		isCallerOrigin = contract.CallerAddress == origin
		// isCallerDelegator is true when the contract caller is the same as the delegator
		isCallerDelegator = contract.CallerAddress == delegatorHexAddr
	)

	// The provided delegator address should always be equal to the origin address.
	// In case the contract caller address is the same as the delegator address provided,
	// update the delegator address to be equal to the origin address.
	// Otherwise, if the provided delegator address is different from the origin address,
	// return an error because is a forbidden operation
	if isCallerDelegator {
		delegatorHexAddr = origin
	} else if origin != delegatorHexAddr {
		return nil, fmt.Errorf(ErrDifferentOriginFromDelegator, origin.String(), delegatorHexAddr.String())
	}

	// no need to have authorization when the contract caller is the same as origin (owner of funds)
	if !isCallerOrigin {
		// Check if the authorization grant exists for the caller and the origin
		stakeAuthz, expiration, err = authorization.CheckAuthzAndAllowanceForGranter(ctx, p.AuthzKeeper, contract.CallerAddress, delegatorHexAddr, &msg.Amount, UndelegateMsg)
		if err != nil {
			return nil, err
		}
	}

	// Execute the transaction using the message server
	msgSrv := stakingkeeper.NewMsgServerImpl(&p.stakingKeeper)
	res, err := msgSrv.Undelegate(ctx, msg)
	if err != nil {
		return nil, err
	}

	// Only update the authorization if the contract caller is different from the origin
	if !isCallerOrigin {
		if err := p.UpdateStakingAuthorization(ctx, contract.CallerAddress, delegatorHexAddr, stakeAuthz, expiration, UndelegateMsg, msg); err != nil {
			return nil, err
		}
	}

	// Emit the event for the undelegate transaction
	if err = p.EmitUnbondEvent(ctx, stateDB, msg, delegatorHexAddr, res.CompletionTime.UTC().Unix()); err != nil {
		return nil, err
	}

	return method.Outputs.Pack(res.CompletionTime.UTC().Unix())
}

// Redelegate performs a redelegation of coins for a delegate from a source validator
// to a destination validator.
// The provided amount cannot be negative. This is validated in the msg.ValidateBasic() function.
func (p Precompile) Redelegate(
	ctx sdk.Context,
	origin common.Address,
	contract *vm.Contract,
	stateDB vm.StateDB,
	method *abi.Method,
	args []interface{},
) ([]byte, error) {
	bondDenom, err := p.stakingKeeper.BondDenom(ctx)
	if err != nil {
		return nil, err
	}
	msg, delegatorHexAddr, err := NewMsgRedelegate(args, bondDenom)
	if err != nil {
		return nil, err
	}

	p.Logger(ctx).Debug(
		"tx called",
		"method", method.Name,
		"args", fmt.Sprintf(
			"{ delegator_address: %s, validator_src_address: %s, validator_dst_address: %s, amount: %s }",
			delegatorHexAddr,
			msg.ValidatorSrcAddress,
			msg.ValidatorDstAddress,
			msg.Amount.Amount,
		),
	)

	var (
		// stakeAuthz is the authorization grant for the caller and the delegator address
		stakeAuthz *stakingtypes.StakeAuthorization
		// expiration is the expiration time of the authorization grant
		expiration *time.Time

		// isCallerOrigin is true when the contract caller is the same as the origin
		isCallerOrigin = contract.CallerAddress == origin
		// isCallerDelegator is true when the contract caller is the same as the delegator
		isCallerDelegator = contract.CallerAddress == delegatorHexAddr
	)

	// The provided delegator address should always be equal to the origin address.
	// In case the contract caller address is the same as the delegator address provided,
	// update the delegator address to be equal to the origin address.
	// Otherwise, if the provided delegator address is different from the origin address,
	// return an error because is a forbidden operation
	if isCallerDelegator {
		delegatorHexAddr = origin
	} else if origin != delegatorHexAddr {
		return nil, fmt.Errorf(ErrDifferentOriginFromDelegator, origin.String(), delegatorHexAddr.String())
	}

	// no need to have authorization when the contract caller is the same as origin (owner of funds)
	if !isCallerOrigin {
		// Check if the authorization grant exists for the caller and the origin
		stakeAuthz, expiration, err = authorization.CheckAuthzAndAllowanceForGranter(ctx, p.AuthzKeeper, contract.CallerAddress, delegatorHexAddr, &msg.Amount, RedelegateMsg)
		if err != nil {
			return nil, err
		}
	}

	msgSrv := stakingkeeper.NewMsgServerImpl(&p.stakingKeeper)
	res, err := msgSrv.BeginRedelegate(ctx, msg)
	if err != nil {
		return nil, err
	}

	// Only update the authorization if the contract caller is different from the origin
	if !isCallerOrigin {
		if err := p.UpdateStakingAuthorization(ctx, contract.CallerAddress, delegatorHexAddr, stakeAuthz, expiration, RedelegateMsg, msg); err != nil {
			return nil, err
		}
	}

	if err = p.EmitRedelegateEvent(ctx, stateDB, msg, delegatorHexAddr, res.CompletionTime.UTC().Unix()); err != nil {
		return nil, err
	}

	return method.Outputs.Pack(res.CompletionTime.UTC().Unix())
}

// CancelUnbondingDelegation will cancel the unbonding of a delegation and delegate
// back to the validator being unbonded from.
// The provided amount cannot be negative. This is validated in the msg.ValidateBasic() function.
func (p Precompile) CancelUnbondingDelegation(
	ctx sdk.Context,
	origin common.Address,
	contract *vm.Contract,
	stateDB vm.StateDB,
	method *abi.Method,
	args []interface{},
) ([]byte, error) {
	bondDenom, err := p.stakingKeeper.BondDenom(ctx)
	if err != nil {
		return nil, err
	}
	msg, delegatorHexAddr, err := NewMsgCancelUnbondingDelegation(args, bondDenom)
	if err != nil {
		return nil, err
	}

	p.Logger(ctx).Debug(
		"tx called",
		"method", method.Name,
		"args", fmt.Sprintf(
			"{ delegator_address: %s, validator_address: %s, amount: %s, creation_height: %d }",
			delegatorHexAddr,
			msg.ValidatorAddress,
			msg.Amount.Amount,
			msg.CreationHeight,
		),
	)

	var (
		// stakeAuthz is the authorization grant for the caller and the delegator address
		stakeAuthz *stakingtypes.StakeAuthorization
		// expiration is the expiration time of the authorization grant
		expiration *time.Time

		// isCallerOrigin is true when the contract caller is the same as the origin
		isCallerOrigin = contract.CallerAddress == origin
		// isCallerDelegator is true when the contract caller is the same as the delegator
		isCallerDelegator = contract.CallerAddress == delegatorHexAddr
	)

	// The provided delegator address should always be equal to the origin address.
	// In case the contract caller address is the same as the delegator address provided,
	// update the delegator address to be equal to the origin address.
	// Otherwise, if the provided delegator address is different from the origin address,
	// return an error because is a forbidden operation
	if isCallerDelegator {
		delegatorHexAddr = origin
	} else if origin != delegatorHexAddr {
		return nil, fmt.Errorf(ErrDifferentOriginFromDelegator, origin.String(), delegatorHexAddr.String())
	}

	// no need to have authorization when the contract caller is the same as origin (owner of funds)
	if !isCallerOrigin {
		// Check if the authorization grant exists for the caller and the origin
		stakeAuthz, expiration, err = authorization.CheckAuthzAndAllowanceForGranter(ctx, p.AuthzKeeper, contract.CallerAddress, delegatorHexAddr, &msg.Amount, CancelUnbondingDelegationMsg)
		if err != nil {
			return nil, err
		}
	}

	msgSrv := stakingkeeper.NewMsgServerImpl(&p.stakingKeeper)
	if _, err = msgSrv.CancelUnbondingDelegation(ctx, msg); err != nil {
		return nil, err
	}

	// Only update the authorization if the contract caller is different from the origin
	if !isCallerOrigin {
		if err := p.UpdateStakingAuthorization(ctx, contract.CallerAddress, delegatorHexAddr, stakeAuthz, expiration, CancelUnbondingDelegationMsg, msg); err != nil {
			return nil, err
		}
	}

	if err = p.EmitCancelUnbondingDelegationEvent(ctx, stateDB, msg, delegatorHexAddr); err != nil {
		return nil, err
	}

	return method.Outputs.Pack(true)
}<|MERGE_RESOLUTION|>--- conflicted
+++ resolved
@@ -54,15 +54,11 @@
 	method *abi.Method,
 	args []interface{},
 ) ([]byte, error) {
-<<<<<<< HEAD
 	bondDenom, err := p.stakingKeeper.BondDenom(ctx)
 	if err != nil {
 		return nil, err
 	}
-	msg, delegatorHexAddr, err := NewMsgCreateValidator(args, bondDenom)
-=======
-	msg, validatorHexAddr, err := NewMsgCreateValidator(args, p.stakingKeeper.BondDenom(ctx))
->>>>>>> 697f581b
+	msg, validatorHexAddr, err := NewMsgCreateValidator(args, bondDenom)
 	if err != nil {
 		return nil, err
 	}
