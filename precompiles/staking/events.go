// Copyright Tharsis Labs Ltd.(Evmos)
// SPDX-License-Identifier:ENCL-1.0(https://github.com/evmos/evmos/blob/main/LICENSE)

package staking

import (
	"bytes"
	"math/big"
	"reflect"

	"github.com/evmos/evmos/v16/precompiles/authorization"

	sdk "github.com/cosmos/cosmos-sdk/types"
	stakingtypes "github.com/cosmos/cosmos-sdk/x/staking/types"
	"github.com/ethereum/go-ethereum/accounts/abi"
	"github.com/ethereum/go-ethereum/common"
	ethtypes "github.com/ethereum/go-ethereum/core/types"
	"github.com/ethereum/go-ethereum/core/vm"
	cmn "github.com/evmos/evmos/v16/precompiles/common"
)

const (
	// EventTypeCreateValidator defines the event type for the staking CreateValidator transaction.
	EventTypeCreateValidator = "CreateValidator"
	// EventTypeEditValidator defines the event type for the staking DeitValidator transaction.
	EventTypeEditValidator = "EditValidator"
	// EventTypeDelegate defines the event type for the staking Delegate transaction.
	EventTypeDelegate = "Delegate"
	// EventTypeUnbond defines the event type for the staking Undelegate transaction.
	EventTypeUnbond = "Unbond"
	// EventTypeRedelegate defines the event type for the staking Redelegate transaction.
	EventTypeRedelegate = "Redelegate"
	// EventTypeCancelUnbondingDelegation defines the event type for the staking CancelUnbondingDelegation transaction.
	EventTypeCancelUnbondingDelegation = "CancelUnbondingDelegation"
)

// EmitApprovalEvent creates a new approval event emitted on an Approve, IncreaseAllowance and DecreaseAllowance transactions.
func (p Precompile) EmitApprovalEvent(ctx sdk.Context, stateDB vm.StateDB, grantee, granter common.Address, coin *sdk.Coin, typeUrls []string) error {
	// Prepare the event topics
	event := p.ABI.Events[authorization.EventTypeApproval]
	topics := make([]common.Hash, 3)

	// The first topic is always the signature of the event.
	topics[0] = event.ID

	var err error
	topics[1], err = cmn.MakeTopic(grantee)
	if err != nil {
		return err
	}

	topics[2], err = cmn.MakeTopic(granter)
	if err != nil {
		return err
	}

	// Check if the coin is set to infinite
	value := abi.MaxUint256
	if coin != nil {
		value = coin.Amount.BigInt()
	}

	// Pack the arguments to be used as the Data field
	arguments := abi.Arguments{event.Inputs[2], event.Inputs[3]}
	packed, err := arguments.Pack(typeUrls, value)
	if err != nil {
		return err
	}

	stateDB.AddLog(&ethtypes.Log{
		Address:     p.Address(),
		Topics:      topics,
		Data:        packed,
		BlockNumber: uint64(ctx.BlockHeight()),
	})

	return nil
}

// EmitAllowanceChangeEvent creates a new allowance change event emitted on an IncreaseAllowance and DecreaseAllowance transactions.
func (p Precompile) EmitAllowanceChangeEvent(ctx sdk.Context, stateDB vm.StateDB, grantee, granter common.Address, typeUrls []string) error {
	// Prepare the event topics
	event := p.ABI.Events[authorization.EventTypeAllowanceChange]
	topics := make([]common.Hash, 3)

	// The first topic is always the signature of the event.
	topics[0] = event.ID

	var err error
	topics[1], err = cmn.MakeTopic(grantee)
	if err != nil {
		return err
	}

	topics[2], err = cmn.MakeTopic(granter)
	if err != nil {
		return err
	}

	newValues := make([]*big.Int, len(typeUrls))
	for i, msgURL := range typeUrls {
		// Not including expiration and convert check because we have already checked it in the previous call
		msgAuthz, _ := p.AuthzKeeper.GetAuthorization(ctx, grantee.Bytes(), granter.Bytes(), msgURL)
		stakeAuthz, _ := msgAuthz.(*stakingtypes.StakeAuthorization)
		if stakeAuthz.MaxTokens == nil {
			newValues[i] = abi.MaxUint256
		} else {
			newValues[i] = stakeAuthz.MaxTokens.Amount.BigInt()
		}
	}

	// Pack the arguments to be used as the Data field
	arguments := abi.Arguments{event.Inputs[2], event.Inputs[3]}
	packed, err := arguments.Pack(typeUrls, newValues)
	if err != nil {
		return err
	}

	stateDB.AddLog(&ethtypes.Log{
		Address:     p.Address(),
		Topics:      topics,
		Data:        packed,
		BlockNumber: uint64(ctx.BlockHeight()),
	})

	return nil
}

// EmitCreateValidatorEvent creates a new create validator event emitted on a CreateValidator transaction.
func (p Precompile) EmitCreateValidatorEvent(ctx sdk.Context, stateDB vm.StateDB, msg *stakingtypes.MsgCreateValidator, validatorAddr common.Address) error {
	// Prepare the event topics
	event := p.ABI.Events[EventTypeCreateValidator]

	topics, err := p.createValidatorTxTopics(2, event, validatorAddr)
	if err != nil {
		return err
	}

	// Prepare the event data
	var b bytes.Buffer
	b.Write(cmn.PackNum(reflect.ValueOf(msg.Value.Amount.BigInt())))

	stateDB.AddLog(&ethtypes.Log{
		Address:     p.Address(),
		Topics:      topics,
		Data:        b.Bytes(),
		BlockNumber: uint64(ctx.BlockHeight()),
	})

	return nil
}

// EmitEditValidatorEvent creates a new edit valdator event emitted on a EditValidator transaction.
func (p Precompile) EmitEditValidatorEvent(ctx sdk.Context, stateDB vm.StateDB, msg *stakingtypes.MsgEditValidator, validatorAddr common.Address) error {
	// Prepare the event topics
	event := p.ABI.Events[EventTypeEditValidator]

	topics, err := p.createEditValidatorTxTopics(2, event, validatorAddr)
	if err != nil {
		return err
	}

	commissionRate := big.NewInt(DoNotModifyCommissionRate)
	if msg.CommissionRate != nil {
		commissionRate = msg.CommissionRate.BigInt()
	}

	minSelfDelegation := big.NewInt(DoNotModifyMinSelfDelegation)
	if msg.MinSelfDelegation != nil {
		minSelfDelegation = msg.MinSelfDelegation.BigInt()
	}

	// Prepare the event data
	var b bytes.Buffer
	b.Write(cmn.PackNum(reflect.ValueOf(commissionRate)))
	b.Write(cmn.PackNum(reflect.ValueOf(minSelfDelegation)))

	stateDB.AddLog(&ethtypes.Log{
		Address:     p.Address(),
		Topics:      topics,
		Data:        b.Bytes(),
		BlockNumber: uint64(ctx.BlockHeight()),
	})

	return nil
}

// EmitDelegateEvent creates a new delegate event emitted on a Delegate transaction.
func (p Precompile) EmitDelegateEvent(ctx sdk.Context, stateDB vm.StateDB, msg *stakingtypes.MsgDelegate, delegatorAddr common.Address) error {
	valAddr, err := sdk.ValAddressFromBech32(msg.ValidatorAddress)
	if err != nil {
		return err
	}

	// Get the validator to estimate the new shares delegated
	// NOTE: At this point the validator has already been checked, so no need to check again
	validator, _ := p.stakingKeeper.GetValidator(ctx, valAddr)

	// Get only the new shares based on the delegation amount
	newShares, err := validator.SharesFromTokens(msg.Amount.Amount)
	if err != nil {
		return err
	}

	// Prepare the event topics
	event := p.ABI.Events[EventTypeDelegate]
	topics, err := p.createStakingTxTopics(3, event, delegatorAddr, common.BytesToAddress(valAddr.Bytes()))
	if err != nil {
		return err
	}

	// Prepare the event data
	var b bytes.Buffer
	b.Write(cmn.PackNum(reflect.ValueOf(msg.Amount.Amount.BigInt())))
	b.Write(cmn.PackNum(reflect.ValueOf(newShares.BigInt())))

	stateDB.AddLog(&ethtypes.Log{
		Address:     p.Address(),
		Topics:      topics,
		Data:        b.Bytes(),
		BlockNumber: uint64(ctx.BlockHeight()),
	})

	return nil
}

// EmitUnbondEvent creates a new unbond event emitted on an Undelegate transaction.
func (p Precompile) EmitUnbondEvent(ctx sdk.Context, stateDB vm.StateDB, msg *stakingtypes.MsgUndelegate, delegatorAddr common.Address, completionTime int64) error {
	valAddr, err := sdk.ValAddressFromBech32(msg.ValidatorAddress)
	if err != nil {
		return err
	}

	// Prepare the event topics
	event := p.ABI.Events[EventTypeUnbond]
	topics, err := p.createStakingTxTopics(3, event, delegatorAddr, common.BytesToAddress(valAddr.Bytes()))
	if err != nil {
		return err
	}

	// Prepare the event data
	var b bytes.Buffer
	b.Write(cmn.PackNum(reflect.ValueOf(msg.Amount.Amount.BigInt())))
	b.Write(cmn.PackNum(reflect.ValueOf(big.NewInt(completionTime))))

	stateDB.AddLog(&ethtypes.Log{
		Address:     p.Address(),
		Topics:      topics,
		Data:        b.Bytes(),
		BlockNumber: uint64(ctx.BlockHeight()),
	})

	return nil
}

// EmitRedelegateEvent creates a new redelegate event emitted on a Redelegate transaction.
func (p Precompile) EmitRedelegateEvent(ctx sdk.Context, stateDB vm.StateDB, msg *stakingtypes.MsgBeginRedelegate, delegatorAddr common.Address, completionTime int64) error {
	valSrcAddr, err := sdk.ValAddressFromBech32(msg.ValidatorSrcAddress)
	if err != nil {
		return err
	}

	valDstAddr, err := sdk.ValAddressFromBech32(msg.ValidatorDstAddress)
	if err != nil {
		return err
	}

	// Prepare the event topics
	event := p.ABI.Events[EventTypeRedelegate]
	topics, err := p.createStakingTxTopics(4, event, delegatorAddr, common.BytesToAddress(valSrcAddr.Bytes()))
	if err != nil {
		return err
	}

	topics[3], err = cmn.MakeTopic(common.BytesToAddress(valDstAddr.Bytes()))
	if err != nil {
		return err
	}

	// Prepare the event data
	var b bytes.Buffer
	b.Write(cmn.PackNum(reflect.ValueOf(msg.Amount.Amount.BigInt())))
	b.Write(cmn.PackNum(reflect.ValueOf(big.NewInt(completionTime))))

	stateDB.AddLog(&ethtypes.Log{
		Address:     p.Address(),
		Topics:      topics,
		Data:        b.Bytes(),
		BlockNumber: uint64(ctx.BlockHeight()),
	})

	return nil
}

// EmitCancelUnbondingDelegationEvent creates a new cancel unbonding delegation event emitted on a CancelUnbondingDelegation transaction.
func (p Precompile) EmitCancelUnbondingDelegationEvent(ctx sdk.Context, stateDB vm.StateDB, msg *stakingtypes.MsgCancelUnbondingDelegation, delegatorAddr common.Address) error {
	valAddr, err := sdk.ValAddressFromBech32(msg.ValidatorAddress)
	if err != nil {
		return err
	}

	// Prepare the event topics
	event := p.ABI.Events[EventTypeCancelUnbondingDelegation]
	topics, err := p.createStakingTxTopics(3, event, delegatorAddr, common.BytesToAddress(valAddr.Bytes()))
	if err != nil {
		return err
	}

	// Prepare the event data
	var b bytes.Buffer
	b.Write(cmn.PackNum(reflect.ValueOf(msg.Amount.Amount.BigInt())))
	b.Write(cmn.PackNum(reflect.ValueOf(big.NewInt(msg.CreationHeight))))

	stateDB.AddLog(&ethtypes.Log{
		Address:     p.Address(),
		Topics:      topics,
		Data:        b.Bytes(),
		BlockNumber: uint64(ctx.BlockHeight()),
	})

	return nil
}

// createStakingTxTopics creates the topics for staking transactions Delegate, Undelegate, Redelegate and CancelUnbondingDelegation.
func (p Precompile) createStakingTxTopics(topicsLen uint64, event abi.Event, delegatorAddr common.Address, validatorAddr common.Address) ([]common.Hash, error) {
	topics := make([]common.Hash, topicsLen)
	// NOTE: If your solidity event contains indexed event types, then they become a topic rather than part of the data property of the log.
	// In solidity you may only have up to 4 topics but only 3 indexed event types. The first topic is always the signature of the event.

	// The first topic is always the signature of the event.
	topics[0] = event.ID

	var err error
	topics[1], err = cmn.MakeTopic(delegatorAddr)
	if err != nil {
		return nil, err
	}

	topics[2], err = cmn.MakeTopic(validatorAddr)
	if err != nil {
		return nil, err
	}

	return topics, nil
}

<<<<<<< HEAD
// createEditValidatorTxTopics creates the topics for staking transactions EditValidator.
func (p Precompile) createEditValidatorTxTopics(topicsLen uint64, event abi.Event, validatorAddr common.Address) ([]common.Hash, error) {
=======
// createValidatorTxTopics creates the topics for staking transaction CreateValidator.
func (p Precompile) createValidatorTxTopics(topicsLen uint64, event abi.Event, validatorAddr common.Address) ([]common.Hash, error) {
>>>>>>> 14fd6ddc
	topics := make([]common.Hash, topicsLen)
	// NOTE: If your solidity event contains indexed event types, then they become a topic rather than part of the data property of the log.
	// In solidity you may only have up to 4 topics but only 3 indexed event types. The first topic is always the signature of the event.

	// The first topic is always the signature of the event.
	topics[0] = event.ID

	var err error
	topics[1], err = cmn.MakeTopic(validatorAddr)
	if err != nil {
		return nil, err
	}

	return topics, nil
}<|MERGE_RESOLUTION|>--- conflicted
+++ resolved
@@ -344,13 +344,8 @@
 	return topics, nil
 }
 
-<<<<<<< HEAD
 // createEditValidatorTxTopics creates the topics for staking transactions EditValidator.
 func (p Precompile) createEditValidatorTxTopics(topicsLen uint64, event abi.Event, validatorAddr common.Address) ([]common.Hash, error) {
-=======
-// createValidatorTxTopics creates the topics for staking transaction CreateValidator.
-func (p Precompile) createValidatorTxTopics(topicsLen uint64, event abi.Event, validatorAddr common.Address) ([]common.Hash, error) {
->>>>>>> 14fd6ddc
 	topics := make([]common.Hash, topicsLen)
 	// NOTE: If your solidity event contains indexed event types, then they become a topic rather than part of the data property of the log.
 	// In solidity you may only have up to 4 topics but only 3 indexed event types. The first topic is always the signature of the event.
