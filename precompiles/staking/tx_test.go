--- conflicted
+++ resolved
@@ -279,13 +279,8 @@
 				consPubKeyBase64 := base64.StdEncoding.EncodeToString(consPubKey.Bytes())
 				s.Require().Equal(pubkey, consPubKeyBase64, "expected validator pubkey to be %s; got %s", pubkey, consPubKeyBase64)
 
-<<<<<<< HEAD
 				operator := validator.GetOperator()
-				s.Require().Equal(validatorAddress, operator, "expected validator operator to be %s; got %s", validatorAddress, operator)
-=======
-				operator := validator.GetOperator().String()
 				s.Require().Equal(sdk.ValAddress(validatorAddress.Bytes()).String(), operator, "expected validator operator to be %s; got %s", validatorAddress, operator)
->>>>>>> 697f581b
 
 				commissionRate := validator.GetCommission()
 				s.Require().Equal(commission.Rate.String(), commissionRate.BigInt().String(), "expected validator commission rate to be %s; got %s", commission.Rate.String(), commissionRate.String())
