// Copyright Tharsis Labs Ltd.(Evmos)
// SPDX-License-Identifier:ENCL-1.0(https://github.com/evmos/evmos/blob/main/LICENSE)

package erc20

import (
	"embed"
	"fmt"

	cmn "github.com/evmos/evmos/v15/precompiles/common"

	"github.com/ethereum/go-ethereum/accounts/abi"
	"github.com/ethereum/go-ethereum/common"
	"github.com/ethereum/go-ethereum/core/vm"

	sdk "github.com/cosmos/cosmos-sdk/types"
	authzkeeper "github.com/cosmos/cosmos-sdk/x/authz/keeper"
	bankkeeper "github.com/cosmos/cosmos-sdk/x/bank/keeper"
	auth "github.com/evmos/evmos/v15/precompiles/authorization"
	erc20types "github.com/evmos/evmos/v15/x/erc20/types"
	transferkeeper "github.com/evmos/evmos/v15/x/ibc/transfer/keeper"
)

// abiPath defines the path to the ERC-20 precompile ABI JSON file.
const abiPath = "abi.json"

// Embed abi json file to the executable binary. Needed when importing as dependency.
//
//go:embed abi.json
var f embed.FS

var _ vm.PrecompiledContract = &Precompile{}

// Precompile defines the precompiled contract for ERC-20.
type Precompile struct {
	cmn.Precompile
	tokenPair      erc20types.TokenPair
	bankKeeper     bankkeeper.Keeper
	transferKeeper transferkeeper.Keeper
}

// NewPrecompile creates a new ERC-20 Precompile instance as a
// PrecompiledContract interface.
func NewPrecompile(
	tokenPair erc20types.TokenPair,
	bankKeeper bankkeeper.Keeper,
	authzKeeper authzkeeper.Keeper,
	transferKeeper transferkeeper.Keeper,
) (*Precompile, error) {
	newABI, err := cmn.LoadABI(f, abiPath)
	if err != nil {
		return nil, err
	}

	return &Precompile{
		Precompile: cmn.Precompile{
			ABI:                  newABI,
			AuthzKeeper:          authzKeeper,
			ApprovalExpiration:   cmn.DefaultExpirationDuration,
			KvGasConfig:          sdk.GasConfig{},
			TransientKVGasConfig: sdk.GasConfig{},
		},
		tokenPair:      tokenPair,
		bankKeeper:     bankKeeper,
		transferKeeper: transferKeeper,
	}, nil
}

// Address defines the address of the ERC-20 precompile contract.
func (p Precompile) Address() common.Address {
	return p.tokenPair.GetERC20Contract()
}

// RequiredGas calculates the contract gas used for the
func (p Precompile) RequiredGas(input []byte) uint64 {
	// Validate input length
	if len(input) < 4 {
		return 0
	}

	methodID := input[:4]
	method, err := p.MethodById(methodID)
	if err != nil {
		return 0
	}

	// TODO: these values were obtained from Remix using the ERC20.sol from OpenZeppelin.
	// We should execute the transactions using the ERC20MinterBurnerDecimals.sol from Evmos testnet
	// to ensure parity in the values.
	switch method.Name {
	// ERC-20 transactions
	case TransferMethod:
		return 3_000_000
	case TransferFromMethod:
		return 3_000_000
	case auth.ApproveMethod:
		return 30_956
	case auth.IncreaseAllowanceMethod:
		return 34_605
	case auth.DecreaseAllowanceMethod:
		return 34_519
	// ERC-20 queries
	case NameMethod:
		return 3_421
	case SymbolMethod:
		return 3_464
	case DecimalsMethod:
		return 427
	case TotalSupplyMethod:
		return 2_477
	case BalanceOfMethod:
		return 2_851
	case auth.AllowanceMethod:
		return 3_246
	default:
		return 0
	}
}

// Run executes the precompiled contract ERC-20 methods defined in the ABI.
func (p Precompile) Run(evm *vm.EVM, contract *vm.Contract, readOnly bool) (bz []byte, err error) {
	ctx, stateDB, method, initialGas, args, err := p.RunSetup(evm, contract, readOnly, p.IsTransaction)
	if err != nil {
		return nil, err
	}

	// This handles any out of gas errors that may occur during the execution of a precompile tx or query.
	// It avoids panics and returns the out of gas error so the EVM can continue gracefully.
	defer cmn.HandleGasError(ctx, contract, initialGas, &err)()

	bz, err = p.HandleMethod(ctx, contract, stateDB, method, args)
	if err != nil {
		return nil, err
	}

	cost := ctx.GasMeter().GasConsumed() - initialGas

	if !contract.UseGas(cost) {
		return nil, vm.ErrOutOfGas
	}

	return bz, nil
}

// IsTransaction checks if the given methodID corresponds to a transaction or query.
func (Precompile) IsTransaction(methodID string) bool {
	switch methodID {
	case TransferMethod,
		TransferFromMethod,
		auth.ApproveMethod,
		auth.IncreaseAllowanceMethod,
		auth.DecreaseAllowanceMethod:
		return true
	default:
		return false
	}
}

// HandleMethod handles the execution of each of the ERC-20 methods.
func (p Precompile) HandleMethod(
	ctx sdk.Context,
	contract *vm.Contract,
	stateDB vm.StateDB,
	method *abi.Method,
	args []interface{},
) (bz []byte, err error) {
	switch method.Name {
	// ERC20 transactions
	case TransferMethod:
		bz, err = p.Transfer(ctx, contract, stateDB, method, args)
	case TransferFromMethod:
		bz, err = p.TransferFrom(ctx, contract, stateDB, method, args)
	case auth.ApproveMethod:
		bz, err = p.Approve(ctx, contract, stateDB, method, args)
	case auth.IncreaseAllowanceMethod:
		bz, err = p.IncreaseAllowance(ctx, contract, stateDB, method, args)
	case auth.DecreaseAllowanceMethod:
		bz, err = p.DecreaseAllowance(ctx, contract, stateDB, method, args)
<<<<<<< HEAD
	// ERC20 queries
=======
	// ERC-20 queries
>>>>>>> 098a7602
	case NameMethod:
		bz, err = p.Name(ctx, contract, stateDB, method, args)
	case SymbolMethod:
		bz, err = p.Symbol(ctx, contract, stateDB, method, args)
	case DecimalsMethod:
		bz, err = p.Decimals(ctx, contract, stateDB, method, args)
	case TotalSupplyMethod:
		bz, err = p.TotalSupply(ctx, contract, stateDB, method, args)
	case BalanceOfMethod:
		bz, err = p.BalanceOf(ctx, contract, stateDB, method, args)
	case auth.AllowanceMethod:
		bz, err = p.Allowance(ctx, contract, stateDB, method, args)
<<<<<<< HEAD
=======
	default:
		return nil, fmt.Errorf(cmn.ErrUnknownMethod, method.Name)
>>>>>>> 098a7602
	}

	return bz, err
}<|MERGE_RESOLUTION|>--- conflicted
+++ resolved
@@ -176,11 +176,7 @@
 		bz, err = p.IncreaseAllowance(ctx, contract, stateDB, method, args)
 	case auth.DecreaseAllowanceMethod:
 		bz, err = p.DecreaseAllowance(ctx, contract, stateDB, method, args)
-<<<<<<< HEAD
-	// ERC20 queries
-=======
 	// ERC-20 queries
->>>>>>> 098a7602
 	case NameMethod:
 		bz, err = p.Name(ctx, contract, stateDB, method, args)
 	case SymbolMethod:
@@ -193,11 +189,8 @@
 		bz, err = p.BalanceOf(ctx, contract, stateDB, method, args)
 	case auth.AllowanceMethod:
 		bz, err = p.Allowance(ctx, contract, stateDB, method, args)
-<<<<<<< HEAD
-=======
 	default:
 		return nil, fmt.Errorf(cmn.ErrUnknownMethod, method.Name)
->>>>>>> 098a7602
 	}
 
 	return bz, err
