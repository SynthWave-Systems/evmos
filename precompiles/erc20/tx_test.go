--- conflicted
+++ resolved
@@ -17,11 +17,7 @@
 var (
 	tokenDenom = "xmpl"
 	// XMPLCoin is a dummy coin used for testing purposes.
-<<<<<<< HEAD
-	XMPLCoin = sdk.NewCoins(sdk.NewCoin("xmpl", math.NewInt(1e18)))
-=======
 	XMPLCoin = sdk.NewCoins(sdk.NewInt64Coin(tokenDenom, 1e18))
->>>>>>> ba74122e
 	// toAddr is a dummy address used for testing purposes.
 	toAddr = utiltx.GenerateAddress()
 )
