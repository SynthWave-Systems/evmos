--- conflicted
+++ resolved
@@ -22,14 +22,11 @@
 	TransferFromMethod = "transferFrom"
 )
 
-<<<<<<< HEAD
-=======
 // SendMsgURL defines the authorization type for MsgSend
 var SendMsgURL = sdk.MsgTypeURL(&banktypes.MsgSend{})
 
 // Transfer executes a direct transfer from the caller address to the
 // destination address.
->>>>>>> 098a7602
 func (p Precompile) Transfer(
 	ctx sdk.Context,
 	contract *vm.Contract,
@@ -46,11 +43,8 @@
 	return p.transfer(ctx, contract, stateDB, method, from, to, amount)
 }
 
-<<<<<<< HEAD
-=======
 // TransferFrom executes a transfer on behalf of the specified from address in
 // the call data to the destination address.
->>>>>>> 098a7602
 func (p Precompile) TransferFrom(
 	ctx sdk.Context,
 	contract *vm.Contract,
@@ -66,12 +60,9 @@
 	return p.transfer(ctx, contract, stateDB, method, from, to, amount)
 }
 
-<<<<<<< HEAD
-=======
 // transfer is a common function that handles transfers for the ERC-20 Transfer
 // and TransferFrom methods. It executes a bank Send message if the spender is
 // the sender of the transfer, otherwise it executes an authorization.
->>>>>>> 098a7602
 func (p Precompile) transfer(
 	ctx sdk.Context,
 	contract *vm.Contract,
@@ -88,16 +79,10 @@
 		return nil, err
 	}
 
-<<<<<<< HEAD
-	spender := sdk.AccAddress(contract.CallerAddress.Bytes()) // aka. grantee
-
-	if sdk.AccAddress(from.Bytes()).Equals(spender) {
-=======
 	sender := sdk.AccAddress(from.Bytes())
 	spender := sdk.AccAddress(contract.CallerAddress.Bytes()) // aka. grantee
 
 	if sender.Equals(spender) {
->>>>>>> 098a7602
 		msgSrv := bankkeeper.NewMsgServerImpl(p.bankKeeper)
 		_, err = msgSrv.Send(sdk.WrapSDKContext(ctx), msg)
 	} else {
@@ -105,14 +90,8 @@
 	}
 
 	if err != nil {
-<<<<<<< HEAD
-		// TODO: pack failure bool?
-		bz, _ := method.Outputs.Pack(false)
-		return bz, err
-=======
 		// TODO: check if we need to return an error here
 		return method.Outputs.Pack(false)
->>>>>>> 098a7602
 	}
 
 	if err := p.EmitTransferEvent(ctx, stateDB, from, to, amount); err != nil {
