// Copyright Tharsis Labs Ltd.(Evmos)
// SPDX-License-Identifier:ENCL-1.0(https://github.com/evmos/evmos/blob/main/LICENSE)
package erc20

import (
	"math/big"

<<<<<<< HEAD
	"cosmossdk.io/math"
=======
	errorsmod "cosmossdk.io/errors"
>>>>>>> ba74122e
	sdk "github.com/cosmos/cosmos-sdk/types"
	"github.com/cosmos/cosmos-sdk/x/authz"
	bankkeeper "github.com/cosmos/cosmos-sdk/x/bank/keeper"
	banktypes "github.com/cosmos/cosmos-sdk/x/bank/types"
	"github.com/ethereum/go-ethereum/accounts/abi"
	"github.com/ethereum/go-ethereum/common"
	"github.com/ethereum/go-ethereum/core/vm"
)

const (
	// TransferMethod defines the ABI method name for the ERC-20 transfer
	// transaction.
	TransferMethod = "transfer"
	// TransferFromMethod defines the ABI method name for the ERC-20 transferFrom
	// transaction.
	TransferFromMethod = "transferFrom"
)

// SendMsgURL defines the authorization type for MsgSend
var SendMsgURL = sdk.MsgTypeURL(&banktypes.MsgSend{})

// Transfer executes a direct transfer from the caller address to the
// destination address.
func (p Precompile) Transfer(
	ctx sdk.Context,
	contract *vm.Contract,
	stateDB vm.StateDB,
	method *abi.Method,
	args []interface{},
) ([]byte, error) {
	from := contract.CallerAddress
	to, amount, err := ParseTransferArgs(args)
	if err != nil {
		return nil, err
	}

	return p.transfer(ctx, contract, stateDB, method, from, to, amount)
}

// TransferFrom executes a transfer on behalf of the specified from address in
// the call data to the destination address.
func (p Precompile) TransferFrom(
	ctx sdk.Context,
	contract *vm.Contract,
	stateDB vm.StateDB,
	method *abi.Method,
	args []interface{},
) ([]byte, error) {
	from, to, amount, err := ParseTransferFromArgs(args)
	if err != nil {
		return nil, err
	}

	return p.transfer(ctx, contract, stateDB, method, from, to, amount)
}

// transfer is a common function that handles transfers for the ERC-20 Transfer
// and TransferFrom methods. It executes a bank Send message if the spender is
// the sender of the transfer, otherwise it executes an authorization.
func (p Precompile) transfer(
	ctx sdk.Context,
	contract *vm.Contract,
	stateDB vm.StateDB,
	method *abi.Method,
	from, to common.Address,
	amount *big.Int,
) (data []byte, err error) {
	coins := sdk.Coins{{Denom: p.tokenPair.Denom, Amount: math.NewIntFromBigInt(amount)}}

	msg := banktypes.NewMsgSend(from.Bytes(), to.Bytes(), coins)

<<<<<<< HEAD
	sender := sdk.AccAddress(from.Bytes())
	spender := sdk.AccAddress(contract.CallerAddress.Bytes()) // aka. grantee
=======
	if err = msg.ValidateBasic(); err != nil {
		return nil, err
	}

	isTransferFrom := method.Name == TransferFromMethod
	owner := sdk.AccAddress(from.Bytes())
	spenderAddr := contract.CallerAddress
	spender := sdk.AccAddress(spenderAddr.Bytes()) // aka. grantee
	ownerIsSpender := spender.Equals(owner)
>>>>>>> ba74122e

	var prevAllowance *big.Int
	if ownerIsSpender {
		msgSrv := bankkeeper.NewMsgServerImpl(p.bankKeeper)
		_, err = msgSrv.Send(ctx, msg)
	} else {
		_, _, prevAllowance, err = GetAuthzExpirationAndAllowance(p.AuthzKeeper, ctx, spenderAddr, from, p.tokenPair.Denom)
		if err != nil {
			return nil, ConvertErrToERC20Error(errorsmod.Wrapf(authz.ErrNoAuthorizationFound, err.Error()))
		}

		_, err = p.AuthzKeeper.DispatchActions(ctx, spender, []sdk.Msg{msg})
	}

	if err != nil {
		err = ConvertErrToERC20Error(err)
		// This should return an error to avoid the contract from being executed and an event being emitted
		return nil, err
	}

	if err = p.EmitTransferEvent(ctx, stateDB, from, to, amount); err != nil {
		return nil, err
	}

	// NOTE: if it's a direct transfer, we return here but if used through transferFrom,
	// we need to emit the approval event with the new allowance.
	if !isTransferFrom {
		return method.Outputs.Pack(true)
	}

	var newAllowance *big.Int
	if ownerIsSpender {
		// NOTE: in case the spender is the owner we emit an approval event with
		// the maxUint256 value.
		newAllowance = abi.MaxUint256
	} else {
		newAllowance = new(big.Int).Sub(prevAllowance, amount)
	}

	if err = p.EmitApprovalEvent(ctx, stateDB, from, spenderAddr, newAllowance); err != nil {
		return nil, err
	}

	return method.Outputs.Pack(true)
}<|MERGE_RESOLUTION|>--- conflicted
+++ resolved
@@ -5,11 +5,8 @@
 import (
 	"math/big"
 
-<<<<<<< HEAD
 	"cosmossdk.io/math"
-=======
 	errorsmod "cosmossdk.io/errors"
->>>>>>> ba74122e
 	sdk "github.com/cosmos/cosmos-sdk/types"
 	"github.com/cosmos/cosmos-sdk/x/authz"
 	bankkeeper "github.com/cosmos/cosmos-sdk/x/bank/keeper"
@@ -81,10 +78,6 @@
 
 	msg := banktypes.NewMsgSend(from.Bytes(), to.Bytes(), coins)
 
-<<<<<<< HEAD
-	sender := sdk.AccAddress(from.Bytes())
-	spender := sdk.AccAddress(contract.CallerAddress.Bytes()) // aka. grantee
-=======
 	if err = msg.ValidateBasic(); err != nil {
 		return nil, err
 	}
@@ -94,7 +87,6 @@
 	spenderAddr := contract.CallerAddress
 	spender := sdk.AccAddress(spenderAddr.Bytes()) // aka. grantee
 	ownerIsSpender := spender.Equals(owner)
->>>>>>> ba74122e
 
 	var prevAllowance *big.Int
 	if ownerIsSpender {
