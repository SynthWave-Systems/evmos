// Copyright Tharsis Labs Ltd.(Evmos)
// SPDX-License-Identifier:ENCL-1.0(https://github.com/evmos/evmos/blob/main/LICENSE)
package evm

import (
	"errors"

	errorsmod "cosmossdk.io/errors"
	sdktypes "github.com/cosmos/cosmos-sdk/types"
	errortypes "github.com/cosmos/cosmos-sdk/types/errors"
	"github.com/cosmos/cosmos-sdk/types/tx"
	evmtypes "github.com/evmos/evmos/v16/x/evm/types"
)

// ValidateMsg validates an Ethereum specific message type and returns an error if invalid
// It checks for the following conditions:
// - If the from address is not empty
// - If the transaction is a contract creation or call and it is disabled through governance
func ValidateMsg(
	evmParams evmtypes.Params,
	txData evmtypes.TxData,
	from sdktypes.AccAddress,
) error {
	err := checkValidFrom(from)
	if err != nil {
		return err
	}
	return checkDisabledCreateCall(
		txData,
		evmParams.EnableCreate,
		evmParams.EnableCall,
	)
}

// checkDisabledCreateCall checks if the transaction is a contract creation or call
// and it is disabled through governance
func checkDisabledCreateCall(
	txData evmtypes.TxData,
	enableCreate,
	enableCall bool,
) error {
	to := txData.GetTo()
	data := txData.GetData()
	// If its not a contract creation or contract call this check is irrelevant
	if data == nil {
		return nil
	}

	// return error if contract creation or call are disabled through governance
	// and the transaction is trying to create a contract or call a contract
	if !enableCreate && to == nil {
		return errorsmod.Wrap(evmtypes.ErrCreateDisabled, "failed to create new contract")
	} else if !enableCall && to != nil {
		return errorsmod.Wrap(evmtypes.ErrCallDisabled, "failed to call contract")
	}
	return nil
}

// checkValidFrom checks if the from address is empty
func checkValidFrom(
	from sdktypes.AccAddress,
) error {
	// Validate `From` field
	if from != nil {
		return errorsmod.Wrapf(errortypes.ErrInvalidRequest, "invalid from address %s, expect empty string", from)
	}
	return nil
}

// FIXME: this shouldn't be required if the tx was an Ethereum transaction type
<<<<<<< HEAD
func ValidateTx(tx sdk.Tx) (*tx.Fee, error) {
	if t, ok := tx.(sdk.HasValidateBasic); ok {
		err := t.ValidateBasic()
		// ErrNoSignatures is fine with eth tx
		if err != nil && !errors.Is(err, errortypes.ErrNoSignatures) {
			return nil, errorsmod.Wrap(err, "tx basic validation failed")
		}
=======
func ValidateTx(tx sdktypes.Tx) (*tx.Fee, error) {
	err := tx.ValidateBasic()
	// ErrNoSignatures is fine with eth tx
	if err != nil && !errors.Is(err, errortypes.ErrNoSignatures) {
		return nil, errorsmod.Wrap(err, "tx basic validation failed")
>>>>>>> c1dfc2a9
	}

	// For eth type cosmos tx, some fields should be verified as zero values,
	// since we will only verify the signature against the hash of the MsgEthereumTx.Data
	wrapperTx, ok := tx.(protoTxProvider)
	if !ok {
		return nil, errorsmod.Wrapf(errortypes.ErrUnknownRequest, "invalid tx type %T, didn't implement interface protoTxProvider", tx)
	}

	protoTx := wrapperTx.GetProtoTx()
	body := protoTx.Body
	if body.Memo != "" || body.TimeoutHeight != uint64(0) || len(body.NonCriticalExtensionOptions) > 0 {
		return nil, errorsmod.Wrap(errortypes.ErrInvalidRequest,
			"for eth tx body Memo TimeoutHeight NonCriticalExtensionOptions should be empty")
	}

	if len(body.ExtensionOptions) != 1 {
		return nil, errorsmod.Wrap(errortypes.ErrInvalidRequest, "for eth tx length of ExtensionOptions should be 1")
	}

	authInfo := protoTx.AuthInfo
	if len(authInfo.SignerInfos) > 0 {
		return nil, errorsmod.Wrap(errortypes.ErrInvalidRequest, "for eth tx AuthInfo SignerInfos should be empty")
	}

	if authInfo.Fee.Payer != "" || authInfo.Fee.Granter != "" {
		return nil, errorsmod.Wrap(errortypes.ErrInvalidRequest, "for eth tx AuthInfo Fee payer and granter should be empty")
	}

	sigs := protoTx.Signatures
	if len(sigs) > 0 {
		return nil, errorsmod.Wrap(errortypes.ErrInvalidRequest, "for eth tx Signatures should be empty")
	}

	return authInfo.Fee, nil
}

func CheckTxFee(txFeeInfo *tx.Fee, txFee sdktypes.Coins, txGasLimit uint64) error {
	if txFeeInfo == nil {
		return nil
	}

	if !txFeeInfo.Amount.Equal(txFee) {
		return errorsmod.Wrapf(errortypes.ErrInvalidRequest, "invalid AuthInfo Fee Amount (%s != %s)", txFeeInfo.Amount, txFee)
	}

	if txFeeInfo.GasLimit != txGasLimit {
		return errorsmod.Wrapf(errortypes.ErrInvalidRequest, "invalid AuthInfo Fee GasLimit (%d != %d)", txFeeInfo.GasLimit, txGasLimit)
	}

	return nil
}<|MERGE_RESOLUTION|>--- conflicted
+++ resolved
@@ -68,21 +68,13 @@
 }
 
 // FIXME: this shouldn't be required if the tx was an Ethereum transaction type
-<<<<<<< HEAD
-func ValidateTx(tx sdk.Tx) (*tx.Fee, error) {
-	if t, ok := tx.(sdk.HasValidateBasic); ok {
+func ValidateTx(tx sdktypes.Tx) (*tx.Fee, error) {
+	if t, ok := tx.(sdktypes.HasValidateBasic); ok {
 		err := t.ValidateBasic()
 		// ErrNoSignatures is fine with eth tx
 		if err != nil && !errors.Is(err, errortypes.ErrNoSignatures) {
 			return nil, errorsmod.Wrap(err, "tx basic validation failed")
 		}
-=======
-func ValidateTx(tx sdktypes.Tx) (*tx.Fee, error) {
-	err := tx.ValidateBasic()
-	// ErrNoSignatures is fine with eth tx
-	if err != nil && !errors.Is(err, errortypes.ErrNoSignatures) {
-		return nil, errorsmod.Wrap(err, "tx basic validation failed")
->>>>>>> c1dfc2a9
 	}
 
 	// For eth type cosmos tx, some fields should be verified as zero values,
