package evm_test

import (
	"fmt"
	"math/big"
	"testing"

	sdkmath "cosmossdk.io/math"
	storetypes "cosmossdk.io/store/types"
	ethtypes "github.com/ethereum/go-ethereum/core/types"
	ethante "github.com/evmos/evmos/v16/app/ante/evm"
	"github.com/evmos/evmos/v16/testutil"
	testutiltx "github.com/evmos/evmos/v16/testutil/tx"
	"github.com/evmos/evmos/v16/x/evm/statedb"
	evmtypes "github.com/evmos/evmos/v16/x/evm/types"
)

func BenchmarkEthGasConsumeDecorator(b *testing.B) {
	s := new(AnteTestSuite)
	s.SetT(&testing.T{})
	s.SetupTest()

	args := &evmtypes.EvmTxArgs{
		ChainID:  s.app.EvmKeeper.ChainID(),
		Nonce:    1,
		Amount:   big.NewInt(10),
		GasLimit: uint64(1000000),
		GasPrice: big.NewInt(1000000),
	}

	var vmdb *statedb.StateDB

	testCases := []struct {
		name    string
		balance sdkmath.Int
		rewards sdkmath.Int
	}{
		{
			"legacy tx - enough funds to pay for fees",
			sdkmath.NewInt(1e16),
			sdkmath.ZeroInt(),
		},
		{
			"legacy tx - insufficient funds but enough staking rewards to pay for fees",
			sdkmath.ZeroInt(),
			sdkmath.NewInt(1e16),
		},
	}
	b.ResetTimer()

	for _, tc := range testCases {
		b.Run(fmt.Sprintf("Case %s", tc.name), func(b *testing.B) {
			for n := 0; n < b.N; n++ {
				// Stop the timer to perform expensive test setup
				b.StopTimer()
				addr := testutiltx.GenerateAddress()
				args.Accesses = &ethtypes.AccessList{{Address: addr, StorageKeys: nil}}
				tx := evmtypes.NewTx(args)
				tx.From = addr.Hex()

				cacheCtx, _ := s.ctx.CacheContext()
				// Create new stateDB for each test case from the cached context
				vmdb = testutil.NewStateDB(cacheCtx, s.app.EvmKeeper)
				cacheCtx = s.prepareAccount(cacheCtx, addr.Bytes(), tc.balance, tc.rewards)
				s.Require().NoError(vmdb.Commit())
				keepers := ethante.ConsumeGasKeepers{
					Bank:         s.app.BankKeeper,
					Distribution: s.app.DistrKeeper,
					Evm:          s.app.EvmKeeper,
					Staking:      s.app.StakingKeeper,
				}

				baseFee := s.app.FeeMarketKeeper.GetParams(s.ctx).BaseFee
				fee := tx.GetEffectiveFee(baseFee.BigInt())
				denom := s.app.EvmKeeper.GetParams(s.ctx).EvmDenom
				fees := sdk.NewCoins(sdk.NewCoin(denom, sdk.NewIntFromBigInt(fee)))
				bechAddr := sdk.AccAddress(addr.Bytes())

				// Benchmark only the ante handler logic - start the timer
				b.StartTimer()
<<<<<<< HEAD
				_, err := dec.AnteHandle(cacheCtx.WithIsCheckTx(true).WithGasMeter(storetypes.NewInfiniteGasMeter()), tx, false, testutil.NextFn)
=======

				err := ethante.ConsumeFeesAndEmitEvent(
					cacheCtx.WithIsCheckTx(true).WithGasMeter(sdk.NewInfiniteGasMeter()),
					&keepers,
					fees,
					bechAddr,
				)
>>>>>>> c1dfc2a9
				s.Require().NoError(err)
			}
		})
	}
}<|MERGE_RESOLUTION|>--- conflicted
+++ resolved
@@ -7,6 +7,7 @@
 
 	sdkmath "cosmossdk.io/math"
 	storetypes "cosmossdk.io/store/types"
+	sdk "github.com/cosmos/cosmos-sdk/types"
 	ethtypes "github.com/ethereum/go-ethereum/core/types"
 	ethante "github.com/evmos/evmos/v16/app/ante/evm"
 	"github.com/evmos/evmos/v16/testutil"
@@ -73,22 +74,18 @@
 				baseFee := s.app.FeeMarketKeeper.GetParams(s.ctx).BaseFee
 				fee := tx.GetEffectiveFee(baseFee.BigInt())
 				denom := s.app.EvmKeeper.GetParams(s.ctx).EvmDenom
-				fees := sdk.NewCoins(sdk.NewCoin(denom, sdk.NewIntFromBigInt(fee)))
+				fees := sdk.NewCoins(sdk.NewCoin(denom, sdkmath.NewIntFromBigInt(fee)))
 				bechAddr := sdk.AccAddress(addr.Bytes())
 
 				// Benchmark only the ante handler logic - start the timer
 				b.StartTimer()
-<<<<<<< HEAD
-				_, err := dec.AnteHandle(cacheCtx.WithIsCheckTx(true).WithGasMeter(storetypes.NewInfiniteGasMeter()), tx, false, testutil.NextFn)
-=======
 
 				err := ethante.ConsumeFeesAndEmitEvent(
-					cacheCtx.WithIsCheckTx(true).WithGasMeter(sdk.NewInfiniteGasMeter()),
+					cacheCtx.WithIsCheckTx(true).WithGasMeter(storetypes.NewInfiniteGasMeter()),
 					&keepers,
 					fees,
 					bechAddr,
 				)
->>>>>>> c1dfc2a9
 				s.Require().NoError(err)
 			}
 		})
