--- conflicted
+++ resolved
@@ -5,7 +5,6 @@
 	"math/big"
 	"testing"
 
-	"cosmossdk.io/math"
 	sdkmath "cosmossdk.io/math"
 	storetypes "cosmossdk.io/store/types"
 	ethtypes "github.com/ethereum/go-ethereum/core/types"
@@ -41,15 +40,6 @@
 	}{
 		{
 			"legacy tx - enough funds to pay for fees",
-<<<<<<< HEAD
-			math.NewInt(1e16),
-			math.ZeroInt(),
-		},
-		{
-			"legacy tx - insufficient funds but enough staking rewards to pay for fees",
-			math.ZeroInt(),
-			math.NewInt(1e16),
-=======
 			sdkmath.NewInt(1e16),
 			sdkmath.ZeroInt(),
 		},
@@ -57,7 +47,6 @@
 			"legacy tx - insufficient funds but enough staking rewards to pay for fees",
 			sdkmath.ZeroInt(),
 			sdkmath.NewInt(1e16),
->>>>>>> 697f581b
 		},
 	}
 	b.ResetTimer()
