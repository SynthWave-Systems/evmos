package cosmos_test

import (
	"fmt"
	"testing"
	"time"

<<<<<<< HEAD
	"cosmossdk.io/math"
	"github.com/evmos/evmos/v15/testutil"
	testutiltx "github.com/evmos/evmos/v15/testutil/tx"
=======
	sdkmath "cosmossdk.io/math"
	"github.com/evmos/evmos/v16/testutil"
	testutiltx "github.com/evmos/evmos/v16/testutil/tx"
>>>>>>> 697f581b
)

// This tests setup contains expensive operations.
// Make sure to run this benchmark tests with a limited number of iterations
// To do so, specify the iteration num with the -benchtime flag
// e.g.: go test -bench=DeductFeeDecorator -benchtime=1000x
func BenchmarkDeductFeeDecorator(b *testing.B) {
	s := new(AnteTestSuite)
	s.SetT(&testing.T{})
	s.SetupTest()

	testCases := []deductFeeDecoratorTestCase{
		{
			name:     "sufficient balance to pay fees",
<<<<<<< HEAD
			balance:  math.NewInt(1e18),
			rewards:  []math.Int{math.ZeroInt()},
=======
			balance:  sdkmath.NewInt(1e18),
			rewards:  []sdkmath.Int{sdkmath.ZeroInt()},
>>>>>>> 697f581b
			simulate: true,
		},
		{
			name:    "insufficient funds but sufficient staking rewards",
<<<<<<< HEAD
			balance: math.ZeroInt(),
			rewards: []math.Int{math.NewInt(1e18)},
=======
			balance: sdkmath.ZeroInt(),
			rewards: []sdkmath.Int{sdkmath.NewInt(1e18)},
>>>>>>> 697f581b
			gas:     10_000_000,
		},
		{
			name:     "sufficient balance to pay fees with 10.000 users staking",
<<<<<<< HEAD
			balance:  math.NewInt(1e18),
			rewards:  []math.Int{math.ZeroInt()},
=======
			balance:  sdkmath.NewInt(1e18),
			rewards:  []sdkmath.Int{sdkmath.ZeroInt()},
>>>>>>> 697f581b
			simulate: true,
			setup: func() {
				var err error
				usersCount := 10_000
				// setup other users rewards
				for i := 0; i < usersCount; i++ {
					userAddr, _ := testutiltx.NewAccAddressAndKey()
<<<<<<< HEAD
					s.ctx, err = testutil.PrepareAccountsForDelegationRewards(s.T(), s.ctx, s.app, userAddr, math.ZeroInt(), math.NewInt(1e18))
=======
					s.ctx, err = testutil.PrepareAccountsForDelegationRewards(s.T(), s.ctx, s.app, userAddr, sdkmath.ZeroInt(), sdkmath.NewInt(1e18))
>>>>>>> 697f581b
					s.Require().NoError(err, "failed to prepare accounts for delegation rewards")
				}
				s.ctx, err = testutil.Commit(s.ctx, s.app, time.Second*0, nil)
				s.Require().NoError(err)
			},
		},
		{
			name:    "insufficient funds but sufficient staking rewards with 10.000 users staking",
<<<<<<< HEAD
			balance: math.ZeroInt(),
			rewards: []math.Int{math.NewInt(1e18)},
=======
			balance: sdkmath.ZeroInt(),
			rewards: []sdkmath.Int{sdkmath.NewInt(1e18)},
>>>>>>> 697f581b
			gas:     10_000_000,
			setup: func() {
				var err error
				usersCount := 10_000
				// setup other users rewards
				for i := 0; i < usersCount; i++ {
					userAddr, _ := testutiltx.NewAccAddressAndKey()
<<<<<<< HEAD
					s.ctx, err = testutil.PrepareAccountsForDelegationRewards(s.T(), s.ctx, s.app, userAddr, math.ZeroInt(), math.NewInt(1e18))
=======
					s.ctx, err = testutil.PrepareAccountsForDelegationRewards(s.T(), s.ctx, s.app, userAddr, sdkmath.ZeroInt(), sdkmath.NewInt(1e18))
>>>>>>> 697f581b
					s.Require().NoError(err, "failed to prepare accounts for delegation rewards")
				}
				s.ctx, err = testutil.Commit(s.ctx, s.app, time.Second*0, nil)
				s.Require().NoError(err)
			},
		},
		{
			name:    "insufficient funds but sufficient staking rewards - 110 delegations",
<<<<<<< HEAD
			balance: math.ZeroInt(),
			rewards: intSlice(110, math.NewInt(1e14)),
=======
			balance: sdkmath.ZeroInt(),
			rewards: intSlice(110, sdkmath.NewInt(1e14)),
>>>>>>> 697f581b
			gas:     10_000_000,
		},
	}

	b.ResetTimer()

	for _, tc := range testCases {
		if tc.setup != nil {
			tc.setup()
		}
		b.Run(fmt.Sprintf("Case: %s", tc.name), func(b *testing.B) {
			for n := 0; n < b.N; n++ {
				// Stop the timer to perform expensive test setup
				b.StopTimer()
				addr, priv := testutiltx.NewAccAddressAndKey()

				// Create a new DeductFeeDecorator
				dfd, args := s.setupDeductFeeDecoratorTestCase(addr, priv, tc)

				s.ctx = s.ctx.WithIsCheckTx(tc.checkTx)

				// Create a transaction out of the message
				tx, _ := testutiltx.PrepareCosmosTx(s.ctx, s.app, args)

				// Benchmark only the ante handler logic - start the timer
				b.StartTimer()
				_, err := dfd.AnteHandle(s.ctx, tx, tc.simulate, testutil.NextFn)
				s.Require().NoError(err)
			}
		})
	}
}<|MERGE_RESOLUTION|>--- conflicted
+++ resolved
@@ -5,15 +5,9 @@
 	"testing"
 	"time"
 
-<<<<<<< HEAD
-	"cosmossdk.io/math"
-	"github.com/evmos/evmos/v15/testutil"
-	testutiltx "github.com/evmos/evmos/v15/testutil/tx"
-=======
 	sdkmath "cosmossdk.io/math"
 	"github.com/evmos/evmos/v16/testutil"
 	testutiltx "github.com/evmos/evmos/v16/testutil/tx"
->>>>>>> 697f581b
 )
 
 // This tests setup contains expensive operations.
@@ -28,35 +22,20 @@
 	testCases := []deductFeeDecoratorTestCase{
 		{
 			name:     "sufficient balance to pay fees",
-<<<<<<< HEAD
-			balance:  math.NewInt(1e18),
-			rewards:  []math.Int{math.ZeroInt()},
-=======
 			balance:  sdkmath.NewInt(1e18),
 			rewards:  []sdkmath.Int{sdkmath.ZeroInt()},
->>>>>>> 697f581b
 			simulate: true,
 		},
 		{
 			name:    "insufficient funds but sufficient staking rewards",
-<<<<<<< HEAD
-			balance: math.ZeroInt(),
-			rewards: []math.Int{math.NewInt(1e18)},
-=======
 			balance: sdkmath.ZeroInt(),
 			rewards: []sdkmath.Int{sdkmath.NewInt(1e18)},
->>>>>>> 697f581b
 			gas:     10_000_000,
 		},
 		{
 			name:     "sufficient balance to pay fees with 10.000 users staking",
-<<<<<<< HEAD
-			balance:  math.NewInt(1e18),
-			rewards:  []math.Int{math.ZeroInt()},
-=======
 			balance:  sdkmath.NewInt(1e18),
 			rewards:  []sdkmath.Int{sdkmath.ZeroInt()},
->>>>>>> 697f581b
 			simulate: true,
 			setup: func() {
 				var err error
@@ -64,11 +43,7 @@
 				// setup other users rewards
 				for i := 0; i < usersCount; i++ {
 					userAddr, _ := testutiltx.NewAccAddressAndKey()
-<<<<<<< HEAD
-					s.ctx, err = testutil.PrepareAccountsForDelegationRewards(s.T(), s.ctx, s.app, userAddr, math.ZeroInt(), math.NewInt(1e18))
-=======
 					s.ctx, err = testutil.PrepareAccountsForDelegationRewards(s.T(), s.ctx, s.app, userAddr, sdkmath.ZeroInt(), sdkmath.NewInt(1e18))
->>>>>>> 697f581b
 					s.Require().NoError(err, "failed to prepare accounts for delegation rewards")
 				}
 				s.ctx, err = testutil.Commit(s.ctx, s.app, time.Second*0, nil)
@@ -77,13 +52,8 @@
 		},
 		{
 			name:    "insufficient funds but sufficient staking rewards with 10.000 users staking",
-<<<<<<< HEAD
-			balance: math.ZeroInt(),
-			rewards: []math.Int{math.NewInt(1e18)},
-=======
 			balance: sdkmath.ZeroInt(),
 			rewards: []sdkmath.Int{sdkmath.NewInt(1e18)},
->>>>>>> 697f581b
 			gas:     10_000_000,
 			setup: func() {
 				var err error
@@ -91,11 +61,7 @@
 				// setup other users rewards
 				for i := 0; i < usersCount; i++ {
 					userAddr, _ := testutiltx.NewAccAddressAndKey()
-<<<<<<< HEAD
-					s.ctx, err = testutil.PrepareAccountsForDelegationRewards(s.T(), s.ctx, s.app, userAddr, math.ZeroInt(), math.NewInt(1e18))
-=======
 					s.ctx, err = testutil.PrepareAccountsForDelegationRewards(s.T(), s.ctx, s.app, userAddr, sdkmath.ZeroInt(), sdkmath.NewInt(1e18))
->>>>>>> 697f581b
 					s.Require().NoError(err, "failed to prepare accounts for delegation rewards")
 				}
 				s.ctx, err = testutil.Commit(s.ctx, s.app, time.Second*0, nil)
@@ -104,13 +70,8 @@
 		},
 		{
 			name:    "insufficient funds but sufficient staking rewards - 110 delegations",
-<<<<<<< HEAD
-			balance: math.ZeroInt(),
-			rewards: intSlice(110, math.NewInt(1e14)),
-=======
 			balance: sdkmath.ZeroInt(),
 			rewards: intSlice(110, sdkmath.NewInt(1e14)),
->>>>>>> 697f581b
 			gas:     10_000_000,
 		},
 	}
