// Copyright Tharsis Labs Ltd.(Evmos)
// SPDX-License-Identifier:ENCL-1.0(https://github.com/evmos/evmos/blob/main/LICENSE)

package v16

import (
	"context"
	"fmt"

	"cosmossdk.io/log"

	govkeeper "github.com/cosmos/cosmos-sdk/x/gov/keeper"
	govtypes "github.com/cosmos/cosmos-sdk/x/gov/types/v1"
	incentives "github.com/evmos/evmos/v16/x/incentives/types"
)

<<<<<<< HEAD
// deprecatedProposals is a map of the TypeURL
// of the deprecated proposal types
var deprecatedProposals = map[string]struct{}{
	"/evmos.incentives.v1.RegisterIncentiveProposal": {},
	"/evmos.incentives.v1.CancelIncentiveProposal":   {},
	"/evmos.erc20.v1.RegisterCoinProposal":           {},
}

// DeleteDeprecatedProposals deletes the RegisterCoin, RegisterIncentives & CancelIncentiveProposal
// proposals from the store because were deprecated
func DeleteDeprecatedProposals(ctx context.Context, gk govkeeper.Keeper, logger log.Logger) {
	gk.Proposals.Walk(ctx, nil, func(_ uint64, proposal govtypes.Proposal) (stop bool, err error) {
		// Check if proposal is a deprecated proposal
=======
// DeleteIncentivesProposals deletes the RegisterIncentives & CancelIncentiveProposal proposals from the store
// because the module was deprecated
func DeleteIncentivesProposals(ctx sdk.Context, gk govkeeper.Keeper, logger log.Logger) {
	// Delete the only incentives module proposals
	gk.IterateProposals(ctx, func(proposal govtypes.Proposal) bool {
		// Check if proposal is a RegisterIncentives or CancelIncentiveProposal proposal
>>>>>>> c1dfc2a9
		msgs, err := proposal.GetMsgs()
		if err != nil {
			logger.Error("failed to get proposal messages", "error", err.Error())
			return false, nil
		}

		for _, msg := range msgs {
			legacyContentMsg, ok := msg.(*govtypes.MsgExecLegacyContent)
			if !ok {
				continue
			}

			_, ok = legacyContentMsg.Content.GetCachedValue().(*incentives.RegisterIncentiveProposal)
			if ok {
				gk.DeleteProposal(ctx, proposal.Id)
				continue
			}

<<<<<<< HEAD
			if err := gk.DeleteProposal(ctx, proposal.Id); err != nil {
				logger.Error(fmt.Sprintf("failed to delete proposal with id %d and type %s", proposal.Id, legacyContentMsg.Content.TypeUrl), "error", err.Error())
=======
			_, ok = legacyContentMsg.Content.GetCachedValue().(*incentives.CancelIncentiveProposal)
			if ok {
				gk.DeleteProposal(ctx, proposal.Id)
				continue
>>>>>>> c1dfc2a9
			}
		}
		return false, nil
	})
}<|MERGE_RESOLUTION|>--- conflicted
+++ resolved
@@ -4,67 +4,43 @@
 package v16
 
 import (
-	"context"
-	"fmt"
-
 	"cosmossdk.io/log"
 
+	sdk "github.com/cosmos/cosmos-sdk/types"
 	govkeeper "github.com/cosmos/cosmos-sdk/x/gov/keeper"
-	govtypes "github.com/cosmos/cosmos-sdk/x/gov/types/v1"
-	incentives "github.com/evmos/evmos/v16/x/incentives/types"
 )
 
-<<<<<<< HEAD
-// deprecatedProposals is a map of the TypeURL
-// of the deprecated proposal types
-var deprecatedProposals = map[string]struct{}{
-	"/evmos.incentives.v1.RegisterIncentiveProposal": {},
-	"/evmos.incentives.v1.CancelIncentiveProposal":   {},
-	"/evmos.erc20.v1.RegisterCoinProposal":           {},
-}
-
-// DeleteDeprecatedProposals deletes the RegisterCoin, RegisterIncentives & CancelIncentiveProposal
-// proposals from the store because were deprecated
-func DeleteDeprecatedProposals(ctx context.Context, gk govkeeper.Keeper, logger log.Logger) {
-	gk.Proposals.Walk(ctx, nil, func(_ uint64, proposal govtypes.Proposal) (stop bool, err error) {
-		// Check if proposal is a deprecated proposal
-=======
 // DeleteIncentivesProposals deletes the RegisterIncentives & CancelIncentiveProposal proposals from the store
 // because the module was deprecated
 func DeleteIncentivesProposals(ctx sdk.Context, gk govkeeper.Keeper, logger log.Logger) {
+	// TODO fix
 	// Delete the only incentives module proposals
-	gk.IterateProposals(ctx, func(proposal govtypes.Proposal) bool {
-		// Check if proposal is a RegisterIncentives or CancelIncentiveProposal proposal
->>>>>>> c1dfc2a9
-		msgs, err := proposal.GetMsgs()
-		if err != nil {
-			logger.Error("failed to get proposal messages", "error", err.Error())
-			return false, nil
-		}
+	// gk.Proposals.Iterate(ctx, func(proposal govtypes.Proposal) bool {
+	// 	// Check if proposal is a RegisterIncentives or CancelIncentiveProposal proposal
+	// 	msgs, err := proposal.GetMsgs()
+	// 	if err != nil {
+	// 		logger.Error("failed to get proposal messages", "error", err.Error())
+	// 		return false, nil
+	// 	}
 
-		for _, msg := range msgs {
-			legacyContentMsg, ok := msg.(*govtypes.MsgExecLegacyContent)
-			if !ok {
-				continue
-			}
+	// 	for _, msg := range msgs {
+	// 		legacyContentMsg, ok := msg.(*govtypes.MsgExecLegacyContent)
+	// 		if !ok {
+	// 			continue
+	// 		}
 
-			_, ok = legacyContentMsg.Content.GetCachedValue().(*incentives.RegisterIncentiveProposal)
-			if ok {
-				gk.DeleteProposal(ctx, proposal.Id)
-				continue
-			}
+	// 		_, ok = legacyContentMsg.Content.GetCachedValue().(*incentives.RegisterIncentiveProposal)
+	// 		if ok {
+	// 			gk.DeleteProposal(ctx, proposal.Id)
+	// 			continue
+	// 		}
 
-<<<<<<< HEAD
-			if err := gk.DeleteProposal(ctx, proposal.Id); err != nil {
-				logger.Error(fmt.Sprintf("failed to delete proposal with id %d and type %s", proposal.Id, legacyContentMsg.Content.TypeUrl), "error", err.Error())
-=======
-			_, ok = legacyContentMsg.Content.GetCachedValue().(*incentives.CancelIncentiveProposal)
-			if ok {
-				gk.DeleteProposal(ctx, proposal.Id)
-				continue
->>>>>>> c1dfc2a9
-			}
-		}
-		return false, nil
-	})
+	// 		_, ok = legacyContentMsg.Content.GetCachedValue().(*incentives.CancelIncentiveProposal)
+	// 		if ok {
+	// 			gk.DeleteProposal(ctx, proposal.Id)
+	// 			continue
+	// 		}
+	// 	}
+	// 	return false, nil
+	// })
 }