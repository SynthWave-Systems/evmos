--- conflicted
+++ resolved
@@ -551,13 +551,8 @@
 
 	app.TransferKeeper = transferkeeper.NewKeeper(
 		appCodec, keys[ibctransfertypes.StoreKey], app.GetSubspace(ibctransfertypes.ModuleName),
-<<<<<<< HEAD
-		app.ClaimsKeeper, // ICS4 Wrapper: claims IBC middleware
-		app.IBCKeeper.ChannelKeeper, app.IBCKeeper.PortKeeper,
-=======
 		app.IBCKeeper.ChannelKeeper, // ICS4 Wrapper: claims IBC middleware
 		app.IBCKeeper.ChannelKeeper, &app.IBCKeeper.PortKeeper,
->>>>>>> ba74122e
 		app.AccountKeeper, app.BankKeeper, scopedTransferKeeper,
 		app.Erc20Keeper, // Add ERC20 Keeper for ERC20 transfers
 		authAddr,
