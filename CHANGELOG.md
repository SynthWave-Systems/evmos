<!--
Guiding Principles:

Changelogs are for humans, not machines.
There should be an entry for every single version.
The same types of changes should be grouped.
Versions and sections should be linkable.
The latest version comes first.
The release date of each version is displayed.
Mention whether you follow Semantic Versioning.

Usage:

Change log entries are to be added to the Unreleased section under the
appropriate stanza (see below). Each entry should ideally include a tag and
the Github issue reference in the following format:

* (<tag>) \#<issue-number> message

The issue numbers will later be link-ified during the release process so you do
not have to worry about including a link manually, but you can if you wish.

Types of changes (Stanzas):

"Features" for new features.
"Improvements" for changes in existing functionality.
"Deprecated" for soon-to-be removed features.
"Bug Fixes" for any bug fixes.
"Client Breaking" for breaking CLI commands and REST routes used by end-users.
"API Breaking" for breaking exported APIs used by developers building on SDK.
"State Machine Breaking" for any changes that result in a different AppState given same genesisState and txList.

Ref: https://keepachangelog.com/en/1.0.0/
-->

# Changelog

## Unreleased

### State Machine Breaking

- (p256-precompile) [#1922](https://github.com/evmos/evmos/pull/1922) [EIP-7212](https://eips.ethereum.org/EIPS/eip-7212) `secp256r1` curve precompile.
- (distribution-precompile) [#1949](https://github.com/evmos/evmos/pull/1949) Add `ClaimRewards` custom transaction.
- (bech32-precompile) [#2038](https://github.com/evmos/evmos/pull/2038) Add `bech32` conversion precompile.
- (bech32-precompile) [#2124](https://github.com/evmos/evmos/pull/2124) Activate `bech32` precompile.
- (staking-precompile) [#2030](https://github.com/evmos/evmos/pull/2030) Implement the `CreateValidator` function for staking precompiled contract.
- (fees) [#1998](https://github.com/evmos/evmos/pull/1998) Restrict transaction fee tokens.
- (staking-precompile) [#2053](https://github.com/evmos/evmos/pull/2053) Change the validator address in the events from string type to address type.
- (distribution-precompile) [#2055](https://github.com/evmos/evmos/pull/2055) Change the validator address in the events from string type to address type.
- (recovery) [#2087](https://github.com/evmos/evmos/pull/2087) Remove `x/recovery` module.
- (bank-precompile) [#2095](https://github.com/evmos/evmos/pull/2095) Add `bank` precompile.
- (incentives) [#2070](https://github.com/evmos/evmos/pull/2070) Remove `x/incentives` module and burn incentives pool balance.
- (evm) [#2084](https://github.com/evmos/evmos/pull/2084) Remove `x/claims` params and migrate the `EVMChannels` param to the `x/evm` module params.
- (post) [#2128](https://github.com/evmos/evmos/pull/2128) Add `BurnDecorator` to `PostHandler` to burn cosmos transaction fees.
- (fee-collector) [#2129] (https://github.com/evmos/evmos/pull/2129) Add `Burner` role to `FeeCollector` module.
<<<<<<< HEAD
- (upgrade) [#2167](https://github.com/evmos/evmos/pull/2167) Convert native ERC20 coins and deploy precompiles in upgrade handler.
=======
- (erc20) [#2154] (https://github.com/evmos/evmos/pull/2154) Remove evm hooks from `erc20` module.
- (erc20) [#2155] (https://github.com/evmos/evmos/pull/2155) Remove CLI commands for register and convert Coin.
- (erc20) [#2157] (https://github.com/evmos/evmos/pull/2157) Remove `RegisterCoinProposal` logic, protos and related tests.
>>>>>>> 69777607

### API Breaking

- (inflation) [#2015](https://github.com/evmos/evmos/pull/2015) Rename `inflation` module to `inflation/v1`.
- (ante) [#2078](https://github.com/evmos/evmos/pull/2078) deprecate legacy EIP712 ante handler

### Improvements

- (testnet) [#1864](https://github.com/evmos/evmos/pull/1864) Add `--base-fee` and `--min-gas-price` flags to the command `evmosd testnet init-files`.
- (stride-outpost) [#1912](https://github.com/evmos/evmos/pull/1912) Add Stride Outpost interface and ABI.
- (stride-outpost) [#1913](https://github.com/evmos/evmos/pull/1913) Add Run function, Precompile struct and tx definitions.
- (stride-outpost) [#1914](https://github.com/evmos/evmos/pull/1914) Add types, events and common util function.
- (osmosis-outpost) [#1915](https://github.com/evmos/evmos/pull/1915) Add Osmosis Outpost interface and ABI.
- (ics20-precompile) [#1916](https://github.com/evmos/evmos/pull/1916) Make ICS20 Transfer event a common function.
- (ics20-precompile) [#1917](https://github.com/evmos/evmos/pull/1917) Make timeout height a const in the ics20 precompile.
- (stride-outpost) [#1926](https://github.com/evmos/evmos/pull/1926) Refactor event names and definitions.
- (stride-outpost) [#1931](https://github.com/evmos/evmos/pull/1931) Add Stride unit testing setup.
- (stride-outpost) [#1932](https://github.com/evmos/evmos/pull/1932) Add transaction implementation and events unit tests.
- (stride-outpost) [#1935](https://github.com/evmos/evmos/pull/1935) Refactor RedeemStake method.
- (osmosis-outpost) [#1921](https://github.com/evmos/evmos/pull/1921) Add Osmosis outpost types and errors.
- (rpc) [#1952](https://github.com/evmos/evmos/pull/1952) Add tests for EVM extensions transactions gas estimation (related to changes in [#1943](https://github.com/evmos/evmos/pull/1943)).
- (distribution-precompile) [#1954](https://github.com/evmos/evmos/pull/1954) Add `ClaimRewards` unit and event tests.
- (osmosis-outpost) [#1944](https://github.com/evmos/evmos/pull/1944) Add more validation to Osmosis outpost.
- (precompiles) [#1973](https://github.com/evmos/evmos/pull/1973) Use `LoadABI` from precompiles common package in outposts.
- (erc20-precompile) [#1983](https://github.com/evmos/evmos/pull/1983) Add ERC-20 Precompile queries.
- (erc20-precompile) [#1984](https://github.com/evmos/evmos/pull/1984) Add tests for ERC20 precompile events.
- (ci) [#1985](https://github.com/evmos/evmos/pull/1985) Add CI action to check for a Changelog entry on PRs to `main`.
- (erc20-precompile) [#1983](https://github.com/evmos/evmos/pull/1983) Add ERC-20 Precompile queries.
- (osmosis-outpost) [#1986](https://github.com/evmos/evmos/pull/1986) Add Osmosis outpost transaction.
- (werc20-precompile) [#1990](https://github.com/evmos/evmos/pull/1990) Add WERC-20 Precompile events.
- (werc20-precompile) [#1991](https://github.com/evmos/evmos/pull/1991) Add WERC-20 Precompile transactions.
- (distribution-precompile) [#1992](https://github.com/evmos/evmos/pull/1992) Remove outdated check utility for distribution approval.
- (erc20-precompile) [#1993](https://github.com/evmos/evmos/pull/1993) Add ERC-20 Precompile transactions.
- (erc20-precompile) [#1994](https://github.com/evmos/evmos/pull/1994) Add tests for ERC20 precompile type utilities.
- (erc20-precompile) [#1995](https://github.com/evmos/evmos/pull/1995) Add ERC-20 precompile approvals and authorizations.
- (erc20-precompile) [#1997](https://github.com/evmos/evmos/pull/1997) Add logic for ERC-20 precompile registration.
- (erc20-precompile) [#2005](https://github.com/evmos/evmos/pull/2005) Add tests for ERC20 precompile approvals.
- (bin) [#2007](https://github.com/evmos/evmos/pull/2007) Add commands in Makefile for building binary with rocksDB and pebbleDB
- (erc20-precompile) [#2009](https://github.com/evmos/evmos/pull/2009) Add ERC20 precompile transaction unit tests.
- (osmosis-outpost) [#2011](https://github.com/evmos/evmos/pull/2011) Update outpost swap ABI to return IBC next sequence.
- (utils) [#2010](https://github.com/evmos/evmos/pull/2010) Add utils function to create ibc denom trace.
- (erc20-precompile) [#2012](https://github.com/evmos/evmos/pull/2012) Adjust ERC20 extension approvals to handle multiple denominations.
- (osmosis-outpost) [#2017](https://github.com/evmos/evmos/pull/2017) Refactor types, errors and precompile struct.
- (erc20-precompile) [#2023](https://github.com/evmos/evmos/pull/2023) Add tests for ERC20 precompile queries.
- (osmosis-outpost) [#2025](https://github.com/evmos/evmos/pull/2025) Use a struct to wrap parsed parameters from Solidity.
- (ante) [#2028](https://github.com/evmos/evmos/pull/2028) MonoAnteHandler for EVM transaction.
- (erc20-precompile) [#2037](https://github.com/evmos/evmos/pull/2037) Add IsTransactions and RequiredGas tests for the ERC20 extension.
- (bank-precompile) [#2040](https://github.com/evmos/evmos/pull/2040) Add bank extension unit tests for queries.
- (bank-precompile) [#2041](https://github.com/evmos/evmos/pull/2041) Add `supplyOf` query to bank extension.
- (staking-precompile) [#2046](https://github.com/evmos/evmos/pull/2046) Format any type ConsensusPubkey into a base64 string.
- (bank-precompile) [#2045](https://github.com/evmos/evmos/pull/2045) Add unit tests for `supplyOf` query.
- (osmosis-outpost) [#2042](https://github.com/evmos/evmos/pull/2042) Add Osmosis's wasm hook validation functions to test
- (staking-precompile) [#2050](https://github.com/evmos/evmos/pull/2050) Add CreateValidator unit test for precompiled contract staking.
- (make) [#2052](https://github.com/evmos/evmos/pull/2052) Fix Makefile targets to compile ERC20 contracts.
- (werc20-precompile) [#2057](https://github.com/evmos/evmos/pull/2057) WERC20 refactors and handling of fallback and receive functions.
- (werc20-precompile) [#2059](https://github.com/evmos/evmos/pull/2059) Add WERC20 base integration tests.
- (werc20-precompile) [#2062](https://github.com/evmos/evmos/pull/2062) Remove name checking for `fallback` and `receive` functions.
- (osmosis-outpost) [#2063](https://github.com/evmos/evmos/pull/2063) Check that receiver address is bech32 with "evmos" as human readable part.
- (cmn-precompile) [#2064](https://github.com/evmos/evmos/pull/2064) Handle all `fallback` and `receive` function cases
- (erc20-precompile) [#2066](https://github.com/evmos/evmos/pull/2066) Adjust ERC20 EVM extension allowance behavior to align with standard ERC20 smart contracts.
- (erc20-precompile) [#2067](https://github.com/evmos/evmos/pull/2067) Further alignments between ERC20 smart contracts and EVM extension.
- (stride-outpost) [#2069](https://github.com/evmos/evmos/pull/2069) Refactor `osmosis` and `stride` testing.
- (erc20-precompile) [#2073](https://github.com/evmos/evmos/pull/2073) Align metadata query errors with ERC20 contracts.
- (werc20-precompile) [#2074](https://github.com/evmos/evmos/pull/2074) Add `werc20` EVM Extension acceptance tests with `WEVMOS` contract.
- (erc20-precompile) [#2075](https://github.com/evmos/evmos/pull/2075) Align allowance adjustment errors with ERC20 contracts.
- (erc20-precompile) [#2080](https://github.com/evmos/evmos/pull/2080) Add ERC20 integration test setup.
- (erc20-precompile) [#2081](https://github.com/evmos/evmos/pull/2081) Add ERC20 query integration tests.
- (erc20-precompile) [#2083](https://github.com/evmos/evmos/pull/2083) Add integration tests for ERC20 allowance transactions.
- (erc20-precompile) [#2085](https://github.com/evmos/evmos/pull/2085) Add ERC20 transfer integration tests.
- (erc20-precompile) [#2086](https://github.com/evmos/evmos/pull/2086) Add ERC20 metadata query integration tests.
- (erc20-precompile) [#2088](https://github.com/evmos/evmos/pull/2088) Emit additional approval event in case of `transferFrom`.
- (erc20-precompile) [#2097](https://github.com/evmos/evmos/pull/2097) Adjust ERC20 allowance behavior for same spender.
- (bank-precompile) [#2096](https://github.com/evmos/evmos/pull/2096) Add `bank` precompile integration tests.
- (osmosis-outpost) [#2077](https://github.com/evmos/evmos/pull/2077) Update Osmosis outpost to use cross-chain swap contract V1.
- (app) [#2104](https://github.com/evmos/evmos/pull/2104) Refactor code to use `sdkmath.Int` and `sdkmath.LegacyDec` instead of the SDK types
- (staking-precompile) [#2105](https://github.com/evmos/evmos/pull/2105) Detect the length of the ed25519 pubkey in precompile `CreateValidator` to prevent panic.
- (p256-precompile) [#2110](https://github.com/evmos/evmos/pull/2110) Adjust `p256` precompile address.
- (upgrade) [#2117](https://github.com/evmos/evmos/pull/2117) Enable Stride and Osmosis outposts in v16 upgrade handler.
- (osmosis-outpost) [#2109](https://github.com/evmos/evmos/pull/2109) Add Osmosis outpost to available EVM extensions.
- (osmosis-outpost) [#2029](https://github.com/evmos/evmos/pull/2029) Add Osmosis outpost end-to-end tests.
- (upgrade) [#2131](https://github.com/evmos/evmos/pull/2131) Remove incentives pool burning logic from upgrade handler.
- (staking-precompile) [#2122](https://github.com/evmos/evmos/pull/2122) Replace bech32 address with EVM hex address for `CreateValidator` function and remove delegator address argument.
- (app) [#2139](https://github.com/evmos/evmos/pull/2139) Remove old upgrade handlers logic.
- (app) [#2138](https://github.com/evmos/evmos/pull/2138) Replace imports of store related types and functions to use Cosmos-SDK `store/types` package. 

### Bug Fixes

- (evm) [#1801](https://github.com/evmos/evmos/pull/1801) Fixed the problem gas_used is 0 when using evm type tx to transfer token to module account.
- (evm) [#1943](https://github.com/evmos/evmos/pull/1943) Fix gas estimation (`eth_estimateGas`) to be consistent with gas used in EVM extensions transactions.
- (test) [#1989](https://github.com/evmos/evmos/pull/1989) Fix the problem about deliverTxSimulate in test app/ante/cosmos/min_price_test.go
- (db) [#2072](https://github.com/evmos/evmos/pull/2072) Change VersionDb directory permission from 777 (insecure) to 750 (general)

## [v15.0.0] - 2023-10-31

### API Breaking

- (vesting) [#1862](https://github.com/evmos/evmos/pull/1862) Add Authorization Grants to the Vesting extension.
- (ics20) [#1848](https://github.com/evmos/evmos/pull/1848) Refactor ICS20 Authorization and remove Revoke Event.
- (staking) [#2076](https://github.com/evmos/evmos/pull/2076) Replace bech32 address with evm hex address for query validator.

### State Machine Breaking

- (staking)[#1734](https://github.com/evmos/evmos/pull/1734) Return single struct from staking precompile queries.
- (deps) [#1780](https://github.com/evmos/evmos/pull/1780) Bump ibc-go version to `v7.3.0`.
- (upgrade) [#1845](https://github.com/evmos/evmos/pull/1845) Include remaining strategic reserve migrations.
- (imp) [#1847](https://github.com/evmos/evmos/pull/1847) Remove crisis module in v15 upgrade handler.
- (evm) [#1851](https://github.com/evmos/evmos/pull/1851) Enable [EIP 3855](https://eips.ethereum.org/EIPS/eip-3855) (`PUSH0` opcode) during upgrade.
- (sdk) [#1869](https://github.com/evmos/evmos/pull/1869) Bump Cosmos SDK to v0.47.5.
- (evm) [#1900](https://github.com/evmos/evmos/pull/1900) Enable [EIP 3855](https://eips.ethereum.org/EIPS/eip-3855) (`PUSH0` opcode) by default.
- (db) [1964](https://github.com/evmos/evmos/pull/1964) Bump versionDB dependecy to fix memory store bug.

### Improvements

- (ics20) [#1850](https://github.com/evmos/evmos/pull/1850) Extract common Grant checking and accepting methods.
- (ics20) [#1849](https://github.com/evmos/evmos/pull/1849) Extract common approval methods for ICS20 Authorizations.
- (test) [#1728](https://github.com/evmos/evmos/pull/1728) Add integration test suite using network methods.
- (ci) [#1725](https://github.com/evmos/evmos/pull/1725) Add nix integration test setup to CI flow
- (evm) [#1737](https://github.com/evmos/evmos/pull/1737) Update EVM extensions file name to match interface naming convention.
- (app) [#1842](https://github.com/evmos/evmos/pull/1842) Add support for [MemIAVL](https://github.com/crypto-org-chain/cronos/wiki/MemIAVL) and [versionDB](https://github.com/crypto-org-chain/cronos/blob/main/versiondb/README.md).
- (upgrade) [#1834](https://github.com/evmos/evmos/pull/1834) Improve v14 migration tests and utilities.
- (app) [#1835](https://github.com/evmos/evmos/pull/1835) Remove migration logic from the app's `BeginBlocker`.
- (tests) [#1805](https://github.com/evmos/evmos/pull/1805) Improve local node script by using predefined keys and adding configuration flags.
- (docker) [#1743](https://github.com/evmos/evmos/pull/1743) Add rclone binary to Docker image.
- (config) [#1893](https://github.com/evmos/evmos/pull/1893) Add default config for MemIAVL.

### Bug Fixes

- (consensus) [#1740](https://github.com/evmos/evmos/pull/1740) Enable setting block gas limit to max by specifying it as -1 in the genesis file.
- (ante) [#1753](https://github.com/evmos/evmos/pull/1753) Handle zero fee case on evm transactions.
- (rpc) [#1829](https://github.com/evmos/evmos/pull/1829) Bump IAVL to v0.20.1 to fix concurrency issue
- (testnet) [#1857](https://github.com/evmos/evmos/pull/1857) Remove the crisis module causing an error when using the `evmosd testnet init-files` command.
- (rpc) [#1863](https://github.com/evmos/evmos/pull/1863) Handle error gracefully on RPC calls when node is not persisting ABCI responses.
- (ibc) [#1918](https://github.com/evmos/evmos/pull/1918) Upgrade ibc-go to `v7.3.1`, which (among other things) fixes the `DenomTraces` REST endpoint.
- (gov) [#1981](https://github.com/evmos/evmos/pull/1981) Remove deprecated `cosmos.params.v1beta1/ParameterChangeProposal` handler
- (revenue) [#2032](https://github.com/evmos/evmos/pull/2032) Fixed the problem that users cannot send transactions with gasPrice of 0 to precompiled contracts.

## [v14.1.0] - 2023-09-25

### Bug Fixes

- (upgrade) [#1803](https://github.com/evmos/evmos/pull/1803) Fix the upgrade procedure on v14.0.0.

## [v14.0.0] - 2023-09-19

### State Machine Breaking

- (vesting) [#1754](https://github.com/evmos/evmos/pull/1754) Implement further vesting module refactors.
- (deps) [#1732](https://github.com/evmos/evmos/pull/1732) Bump ibc-go version with error message fix.
- (vesting) [#1730](https://github.com/evmos/evmos/pull/1730) Remove smart contract conversion to `ClawbackVestingAccount`
- (evm) [#1727](https://github.com/evmos/evmos/pull/1727) Return an error when calling inactive EVM extensions
- (deps) [#1662](https://github.com/evmos/evmos/pull/1662) Bump Cosmos-SDK to v0.47.4 and ibc-go to v7.2.0.

### Improvements

- (gov) [#1791](https://github.com/evmos/evmos/pull/1791) Extend maximum proposal metadata length.
- (cli) [#1786](https://github.com/evmos/evmos/pull/1786) Add `block` CLI command to query a block from local db.
- (cli) [#1714](https://github.com/evmos/evmos/pull/1714) Use empty string as default value in `chain-id` flag to use the chain id from the genesis file when not specified.
- (vesting) [#1709](https://github.com/evmos/evmos/pull/1709) Add clawed back coins to `MsgClawbackResponse`
- (vesting) [#1708](https://github.com/evmos/evmos/pull/1708) Minor improvements to `vesting` module
- (cli) [#1706](https://github.com/evmos/evmos/pull/1706) Update `DefaultGasAdjustment` factor used in transactions.
- (staking) [#1702](https://github.com/evmos/evmos/pull/1702) Change authorization names to `grantee` / `granter` in the `staking` precompile
- (ics20) [#1688](https://github.com/evmos/evmos/pull/1688) Change authorization names to `grantee` / `granter` in the `ICS20` precompile
- (mod) [#1687](https://github.com/evmos/evmos/pull/1687) Bump Evmos version to v14.
- (proto) [#1684](https://github.com/evmos/evmos/pull/1684) Update proto files to use `evmos/v14`
- (deps) [#1682](https://github.com/evmos/evmos/pull/1682) Migrate `evmos-ledger-go` logic to this repository.
- (cli) [#1677](https://github.com/evmos/evmos/pull/1677) Update docs for `vesting` cli
- (mod) [#1674](https://github.com/evmos/evmos/pull/1674) Update `evmos` module name to `evmos/v14`
- (vesting)[#1672](https://github.com/evmos/evmos/pull/1672) Port `vesting` precompile code and refactor integration tests
- (vesting)[#1667](https://github.com/evmos/evmos/pull/1667) Add support for vesting precompile in the `evm` module
- (cli) [#1647](https://github.com/evmos/evmos/pull/1647) Update defaults on `evmosd start` flags.
- (vesting) Refactor vesting flow

### Bug Fixes

- (deps) [#1718](https://github.com/evmos/evmos/pull/1718) Update rosetta types import.
- (proto) [#1713](https://github.com/evmos/evmos/pull/1713) Add proto file for v1 vesting module account
- (evm) [#1703](https://github.com/evmos/evmos/pull/1703) Prevent panic on uint64 conversion in EVM keeper `ApplyMessageWithConfig` function.
- (ante) [#1693](https://github.com/evmos/evmos/pull/1693) Prevent panic on int64 conversion in EVM fees antehandler.
- (cli) [#1681](https://github.com/evmos/evmos/pull/1681) Add `bootstrap-state` command.
- (e2e) [#1678](https://github.com/evmos/evmos/pull/1678) Fix e2e tests after recent changes to `evmosd start` default flags
- (rpc) [#1676](https://github.com/evmos/evmos/pull/1676) Fix gas meter stacking gas from predecessors in `TraceTx` & `TraceBlock` functions.
- (rpc) [#1663](https://github.com/evmos/evmos/pull/1663) Fix block number returned in opcode for debug trace related api.
- (revenue) [#1659](https://github.com/evmos/evmos/pull/1659) Check if DevelopersShares are set to 0
- (rpc) [#1655](https://github.com/evmos/evmos/pull/1655) Avoid channel get changed when concurrent subscribe happens.
- (rpc) [#1650](https://github.com/evmos/evmos/pull/1650) Fix racing conditions on RPC PubSub logic
- (vesting) Fix vesting bug.

## [v13.0.2] - 2023-07-05

### Bug Fixes

- (upgrade) [#1644](https://github.com/evmos/evmos/pull/1644) Adjust upgrade constants
- (ci) [#1642](https://github.com/evmos/evmos/pull/1642) Fix target folder in GH action to push to the [Buf Schema Registry](https://buf.build/evmos/evmos) upon release

## [v13.0.1] - 2023-07-04

### Improvements

- (deps) [#1635](https://github.com/evmos/evmos/pull/1635) Update cometbft `v0.34.29` with several minor bug fixes and low-severity security-fixes.

## [v13.0.0] - 2023-07-03

### Improvements

- (app) [#1623](https://github.com/evmos/evmos/pull/1623) Adjust default app config to disable all server options
- (app) [#1619](https://github.com/evmos/evmos/pull/1619) Add snapshot commands to CLI
- (revenue) [#1607](https://github.com/evmos/evmos/pull/1607) Route gas fees from calling EVM extensions to community pool
- (docker) [#1606](https://github.com/evmos/evmos/pull/1606) Improve Dockerfile to reduce image size
- (deps) [#1597](https://github.com/evmos/evmos/pull/1597) Bump geth fork
- (deps) [#1595](https://github.com/evmos/evmos/pull/1595) Bump cometbft and goleveldb
- (evm) [#1578](https://github.com/evmos/evmos/pull/1578#) Add support of ICS20 transfer extension
- (test) [#1486](https://github.com/evmos/evmos/pull/1486) Add benchmark tests for `DeductFeeDecorator` and `EthGasConsumeDecorator` ante handler decorators
- (deps) [#1488](https://github.com/evmos/evmos/pull/1488) Bump btcd version to [`v0.23.3`](https://github.com/btcsuite/btcd/releases/tag/v0.23.3)
- (deps) [#1492](https://github.com/evmos/evmos/pull/1492) Bump Cosmos SDK version to [`v0.46.11-alpha.ledger`](https://github.com/evmos/cosmos-sdk/releases/tag/v0.46.11-alpha.ledger) & use cometbft [`v0.34.27`](https://github.com/cometbft/cometbft/releases/tag/v0.34.27) replacement for Tendermint import

### State Machine Breaking

- (evm) [#1625](https://github.com/evmos/evmos/pull/1625) Migrate updated EVM extensions
- (vesting) [#1596](https://github.com/evmos/evmos/pull/1596) Add MsgCreateClawbackVestingAccount period validation
- (evm) [#1535](https://github.com/evmos/evmos/pull/1535) Add EVM extensions support

### Bug Fixes

- (evm) [1602](https://github.com/evmos/evmos/pull/1602) Fixed hard coded BaseDenom and wrong comparison for MaxUint256
- (deps) [#1567](https://github.com/evmos/evmos/pull/1567) Bump cosmos-sdk version to `v0.46.11-alpha.ledger.7`.
  Fix memory leak in `cosmos/iavl` package.

## [v12.1.6] - 2023-07-04

### Improvements

- (deps) [#1635](https://github.com/evmos/evmos/pull/1635) Update cometbft `v0.34.29` with several minor bug fixes and low-severity security-fixes.

## [v12.1.5] - 2023-06-08

### Bug Fixes

- (vesting) [GHSA-2q3r-p2m3-898g](https://github.com/evmos/evmos/commit/39b750cdaf1d69158ab93da85bd43ae4a7da1456) Apply ClawbackVestingAccount Barberry patch & Bump SDK to v0.46.13

## [v12.1.4] - 2023-05-26

### Improvements

- (deps) [#1571](https://github.com/evmos/evmos/pull/1571) Bump IBC-go version to [`v6.1.1`](https://github.com/cosmos/ibc-go/releases/tag/v6.1.1)

### Bug Fixes

- (ci) [#1546](https://github.com/evmos/evmos/pull/1546) Fix docker image push on release action
- (ci) [#1475](https://github.com/evmos/evmos/pull/1475) Fix version of GitHub action to push to the [Buf Schema Registry](https://buf.build/evmos/evmos) upon releases

## [v12.1.3] - 2023-05-24

### Improvements

- (cli) [#1556](https://github.com/evmos/evmos/pull/1556) Add CLI subcommand to debug legacy EIP712 transaction data

### Bug Fixes

- (deps) [#1566](https://github.com/evmos/evmos/pull/1566) Bump cosmos-sdk version to `v0.46.10-ledger.3`.
  Fix memory leak in `cosmos/iavl` package.

## [v12.1.2] - 2023-04-14

### Bug Fixes

- (rpc) [#1431](https://github.com/evmos/evmos/pull/1431) Fix websocket connection id parsing

## [v12.1.1] - 2023-04-14

### Improvements

- (config) [#1513](https://github.com/evmos/evmos/pull/1513) Set default `timeout_commit` to `3s`

## [v12.1.0] - 2023-03-24

### Improvements

- (deps) [#1498](https://github.com/evmos/evmos/pull/1498) Bump Cosmos SDK version to [v0.46.10-ledger.1](https://github.com/evmos/cosmos-sdk/releases/tag/v0.46.10-ledger.1)
- (lint) [#1487](https://github.com/evmos/evmos/pull/1487) Fix lint issues created by new `golangci-lint` version

## [v12.0.0] - 2023-03-23

### State Machine Breaking

- (evm)[#1308](https://github.com/evmos/evmos/pull/1308) Migrate `evm` and `feemarket` types
- (contracts) [#1306](https://github.com/evmos/evmos/pull/1306) Migrate `contracts` directory to evmos repository
- (proto) [#1305](https://github.com/evmos/evmos/pull/1305) Migrate Ethermint proto files
- (ante) [#1266](https://github.com/evmos/evmos/pull/1266) Use `DynamicFeeChecker` for Cosmos txs.
- (ante) [#1403](https://github.com/evmos/evmos/pull/1403) Update `AnteHandler` decorator for `x/authz` messages to run in deliverTx mode
- (eip712) [#1390](https://github.com/evmos/evmos/pull/1390) Refactor EIP-712 message handling to support multiple message schemas
- (ante) [#1405](https://github.com/evmos/evmos/pull/1405) Enable fees to be deducted from unclaimed staking rewards

### API Breaking

- [#1426](https://github.com/evmos/evmos/pull/1426) Move `revenue` module files into `v1` directory.
- [#1355](https://github.com/evmos/evmos/pull/1355) Remove `vm` package from EVM.

### Improvements

- (tests) [#1434](https://github.com/evmos/evmos/pull/1434) Set default staking denom to `aevmos` in `evm` and `feemarket` tests
- (test) [#1402](https://github.com/evmos/evmos/pull/1402) Refactor NewTx function arguments
- (test) [#1415](https://github.com/evmos/evmos/pull/1415) Refactor InvalidTx type and NextFn used in AnteHandler tests
- (vesting) [#1400](https://github.com/evmos/evmos/pull/1400) Add convert vesting account message
- (test) [#1393](https://github.com/evmos/evmos/pull/1393) Move utilities from `tests` folder to `testutil` package
- (test) [\#1391](https://github.com/evmos/evmos/pull/1391) Refactor test files
- (claims) [#1378](https://github.com/evmos/evmos/pull/1378) Validate authorized channels when updating claims params
- (test) [#1348](https://github.com/evmos/evmos/pull/1348) Add query executions to e2e upgrade test suite
- (deps) [#1370](https://github.com/evmos/evmos/pull/1370) Bump Cosmos SDK version to [`v0.46.9-ledger`](https://github.com/evmos/cosmos-sdk/releases/tag/v0.46.9-ledger)
- (deps) [#1370](https://github.com/evmos/evmos/pull/1370) Bump Tendermint version to [`v0.34.26`](https://github.com/informalsystems/tendermint/releases/tag/v0.34.26)
- (evm) [#1354](https://github.com/evmos/evmos/pull/1354) Expose `Context` from the `StateDB` instance.
- (proto)[#1311](https://github.com/evmos/evmos/pull/1311) Also generate common types with `make proto-gen`
- (revenue)[#1153](https://github.com/evmos/evmos/pull/1153) Migrate revenue module event emitting to `TypedEvent`
- (erc20) [#1152](https://github.com/evmos/evmos/pull/1152) Migrate event emitting to `TypedEvent`
- (claims) [#1126](https://github.com/evmos/evmos/pull/1126) Remove old x/params migration logic
- (vesting) [#1155](https://github.com/evmos/evmos/pull/1155) Migrate deprecated event emitting to new `TypedEvent`
- (docs) [#1361](https://github.com/evmos/evmos/pull/1361) Update `vesting` module docs with new behavior for `ClawbackVestingAccounts`
- (evm) [#1349](https://github.com/evmos/evmos/pull/1349) Restrict the Evmos codebase from working with chain IDs other than `9000` and `9001`
- (test) [#1352](https://github.com/evmos/evmos/pull/1352) Deprecate usage of `aphoton` as denomination on tests
- (test) [#1369](https://github.com/evmos/evmos/pull/1369) Refactor code to use `BaseDenom` for simplification
- (cli) [#1371](https://github.com/evmos/evmos/pull/1371) Improve cli error messages
- (ante) [#1380](https://github.com/evmos/evmos/pull/1380) Split vesting decorators between `evm` and `cosmos` packages
- (cli) [#1386](https://github.com/evmos/evmos/pull/1386) Use required fees (i.e `--fees=auto`) as default if fees are not specified
- (test) [#1408](https://github.com/evmos/evmos/pull/1408) Refactor `DeployContract` and `DeployContractWithFactory` functions used for tests
- (test) [#1417](https://github.com/evmos/evmos/pull/1417) Refactor EIP-712 transactions helper functions used on tests
- (ante) [#1468](https://github.com/evmos/evmos/pull/1468) Add TxFeeChecker requirement
- (deps) [#1473](https://github.com/evmos/evmos/pull/1473) Bump Cosmos SDK version to [v0.46.10-alpha.ledger.2](https://github.com/evmos/cosmos-sdk/releases/tag/v0.46.10-alpha.ledger.2)
- (ante) [#1470](https://github.com/evmos/evmos/pull/1470) Improve error message on `DynamicFeeChecker` ante handler
- (test) [#1484](https://github.com/evmos/evmos/pull/1484) Update e2e test: refactor Makefile command and use latest changes for the tests

### Bug Fixes

- (ante) [#1433](https://github.com/evmos/evmos/pull/1433) Add max priority fee check on `FeeChecker`.
- (ci) [#1383](https://github.com/evmos/evmos/pull/1383) Fix go-releaser error when building macOS binaries
- (ante) [#1435](https://github.com/evmos/evmos/pull/1435) Add block gas limit check for cosmos transactions
- (evm) [#1452](https://github.com/evmos/evmos/pull/1452) Consider refund amount on `gasUsed` calculation
- (evm) [#1466](https://github.com/evmos/evmos/pull/1466) Add `gasUsed` field in Ethereum transaction receipt
- (cli) [#1467](https://github.com/evmos/evmos/pull/1467) Rollback fees `auto` flag logic
- (ci) [#1476](https://github.com/evmos/evmos/pull/1476) Fix go-releaser configuration to be consistent with previous version binaries naming
- (upgrade) [#1493](https://github.com/evmos/evmos/pull/1493) Add decay bug affected accounts

## [v11.0.2] - 2023-02-10

### Improvements

- (deps) [#1370](https://github.com/evmos/evmos/pull/1370) Bump Cosmos SDK version to [`v0.46.9-ledger`](https://github.com/evmos/cosmos-sdk/releases/tag/v0.46.9-ledger)
- (deps) [#1370](https://github.com/evmos/evmos/pull/1370) Bump Tendermint version to [`v0.34.26`](https://github.com/informalsystems/tendermint/releases/tag/v0.34.26)
- (deps) [#1374](https://github.com/evmos/evmos/pull/1374) Bump Gin version to [`v1.7.7`](https://github.com/gin-gonic/gin/releases/tag/v1.7.7)
- (ante) [#1382](https://github.com/evmos/evmos/pull/1382) Add `AnteHandler` decorator for `x/authz` messages

## [v11.0.1] - 2023-02-04

### Improvements

- (deps) [#1248](https://github.com/evmos/evmos/pull/1248) Use the Informal Systems Tendermint Core fork

### Bug Fixes

- (deps) [#1342](https://github.com/evmos/evmos/pull/1342) Bump `tendermint` to [`v0.34.25`](https://github.com/informalsystems/tendermint/releases/tag/v0.34.25)

## [v11.0.0] - 2023-01-27

### State Machine Breaking

- (deps) [#1288](https://github.com/evmos/evmos/pull/1288) Bump `ethermint` to [`v0.21.0`](https://github.com/evmos/ethermint/releases/v0.21.0)
- (ica) [#1101](https://github.com/evmos/evmos/pull/1101) Add ICA host submodule
- (inflation) [#1210](https://github.com/evmos/evmos/pull/1210) Delete `EpochMintProvision` from `KVStore` in a migration
- (deps) [\#1196](https://github.com/evmos/evmos/pull/1196) Bump `ibc-go` to [`v6.1.0`](https://github.com/cosmos/ibc-go/releases/tag/v6.1.0)
- (inflation) [#1193](https://github.com/evmos/evmos/pull/1193) Remove `EpochMintProvision` setters and getters to calculate on the fly
- (erc20) [#1100](https://github.com/evmos/evmos/pull/1100) Deprecate usage of `x/params` in `x/erc20`
- (inflation) [#1107](https://github.com/evmos/evmos/pull/1107) Deprecate usage of `x/params` in `x/inflation`
- (incentives) [#1130](https://github.com/evmos/evmos/pull/1130) Deprecate usage of `x/params` in `x/incentives`
- (claims) [#1125](https://github.com/evmos/evmos/pull/1125) Deprecate usage of `x/params` in `x/claims`
- (revenue) [#1129](https://github.com/evmos/evmos/pull/1129) Deprecate usage of `x/params` in `x/revenue`
- (vesting) [#1268](https://github.com/evmos/evmos/pull/1268) Allow usage of vested and unlocked tokens in EVM interactions

### Features

- (upgrade) [#1209](https://github.com/evmos/evmos/pull/1209) Incentivized testnet reward distribution logic.

### Improvements

- (tests) [#1283](https://github.com/evmos/evmos/pull/1283) Enable multiple upgrades for automated upgrade tests
- (deps) [#1279](https://github.com/evmos/evmos/pull/1279) Bump Cosmos SDK version to [`v0.46.8-ledger`](https://github.com/evmos/cosmos-sdk/releases/tag/v0.46.8-ledger)
- (inflation) [#1258](https://github.com/evmos/evmos/pull/1258) Remove unnecessary `Coin` validation and store calls for `Params`

### Bug Fixes

- (app) [#1276](https://github.com/evmos/evmos/pull/1276) Fix store uploader for `x/recovery` module.
- (inflation) [#1259](https://github.com/evmos/evmos/pull/1259) Re-add missing key to not disrupt order in store
- (upgrade) [#1257](https://github.com/evmos/evmos/pull/1257) Add `recovery` module store to `StoreUpgrades`
- (upgrade) [#1252](https://github.com/evmos/evmos/pull/1252) Add account number and sequence to migrated IBC transfer escrow accounts.
- (upgrade) [#1242](https://github.com/evmos/evmos/pull/1242) Fix Ethermint params upgrade
- (ibc) [#1156](https://github.com/evmos/evmos/pull/1156) Migrate IBC transfer escrow accounts to `ModuleAccount` type.
- (upgrade) [#1252](https://github.com/evmos/evmos/pull/1252) Add account number and sequence to migrated IBC transfer escrow accounts.

## [v10.0.1] - 2023-01-03

### Improvements

- (deps) [#1201](https://github.com/evmos/evmos/pull/1201) Bump `ics23/go` to v0.9.0

## [v10.0.0] - 2022-12-28

### State Machine Breaking

- (deps) [#1184](https://github.com/evmos/evmos/pull/1184) Bump Ethermint version to [`v0.20.0-rc5`](https://github.com/evmos/ethermint/releases/tag/v0.20.0-rc5)
- (deps) [\#1176](https://github.com/evmos/evmos/pull/1176) Bump `ibc-go` to [`v5.2.0`](https://github.com/cosmos/ibc-go/releases/tag/v5.2.0)
- (vesting) [\#1070](https://github.com/evmos/evmos/pull/1070) Add Amino encoding support to the vesting module for EIP-712 signing.
- (ante) [#1054](https://github.com/evmos/evmos/pull/1054) Remove validator commission `AnteHandler` decorator and replace it with the new `MinCommissionRate` staking parameter.
- (deps) [\#1041](https://github.com/evmos/evmos/pull/1041) Add ICS-23 dragon-berry replace in `go.mod` as mentioned in the [Cosmos SDK release](https://github.com/cosmos/cosmos-sdk/releases/tag/v0.46.4)

### API Breaking

- (erc20) [\#914](https://github.com/evmos/evmos/pull/914) Support registering multiple assets on `RegisterCoinProposal` and `RegisterERC20Proposal`

### Features

- (app) [\#1114](https://github.com/evmos/evmos/pull/1114) Add default File store listener for application from [ADR38](https://docs.cosmos.network/v0.47/architecture/adr-038-state-listening)
- (transfer, erc20) [\#1085](https://github.com/evmos/evmos/pull/1085) Added wrapper for ICS-20 `transfer` to automatically convert ERC-20 tokens to native Cosmos coins.

### Improvements

- (tests) [\1194](https://github.com/evmos/evmos/pull/1194) Lint tests so they are consistent with non-test code.
- (deps) [\#1176](https://github.com/evmos/evmos/pull/1176) Bump Cosmos SDK to [`v0.46.7`](https://github.com/cosmos/cosmos-sdk/releases/tag/v0.46.7)
- (ci) [#1138](https://github.com/evmos/evmos/pull/1138) Add Golang dependency vulnerability checker.
- (docs) [\#1090](https://github.com/evmos/evmos/pull/1090) Add audits page to documentation.
- (vesting) [\#1087](https://github.com/evmos/evmos/pull/1087) Add new `MsgUpdateVestingFunder` that updates the `Funder` field of a given clawback vesting account
- (ibc) [\#1081](https://github.com/evmos/evmos/pull/1081) Added utils functions for ibc denoms.
- (erc20) [\#1059](https://github.com/evmos/evmos/pull/1059) Add util functions (iterator and params) for ERC20 module.
- (go) [\#1039](https://github.com/evmos/evmos/pull/1039) Bump go v1.19
- (test) [#1028](https://github.com/evmos/evmos/pull/1028) Add node upgrade end-to-end test suite.
- (cmd) [\#1027](https://github.com/evmos/evmos/pull/1027) Apply Google CLI Syntax for required and optional args.
- (ante) [\#993](https://github.com/evmos/evmos/pull/993) Re-order AnteHandlers for better performance
- (docs) [\#985](https://github.com/evmos/evmos/pull/985) Specify repo branch name on markdown-link-check configuration.
- (docs) [\#883](https://github.com/evmos/evmos/pull/883) Add Ethereum tx indexer documentation.
- (docs) [\#980](https://github.com/evmos/evmos/pull/980) Fix documentation links to cosmos-sdk docs.
- (cmd) [\#974](https://github.com/evmos/evmos/pull/974) Add `prune` command.
- (cli) [#816](https://github.com/evmos/evmos/pull/816) Add Ledger CLI support.

### Bug Fixes

- (app) [#1165](https://github.com/evmos/evmos/pull/1165) Update Ledger supported algorithms to only consist of `EthSecp256k1`
- (cmd) [#1172](https://github.com/evmos/evmos/pull/1172) Update default node snapshot interval to `5000`
- (cmd) [\#1121](https://github.com/evmos/evmos/pull/1121) Fix `evmosd version` to show either tag or last commit.
- (cmd) [\#1120](https://github.com/evmos/evmos/pull/1120) Fix snapshot configuration
- (app) [\#1118](https://github.com/evmos/evmos/pull/1118) Setup gRPC node service with the application.
- (analytics) [\#1094](https://github.com/evmos/evmos/pull/1094) Fix unbound metrics and remove labels that keep increasing.

## [v9.1.0] - 2022-10-25

### Improvements

- (deps) [\#1011](https://github.com/evmos/evmos/pull/1011) Bump Cosmos SDK to [`v0.45.10`](https://github.com/cosmos/cosmos-sdk/releases/tag/v0.45.10)

## [v9.0.0] - 2022-10-21

### Bug Fixes

- (claims) [#951](https://github.com/evmos/evmos/pull/951) Fix ClawbackEmptyAccounts logic

## [v8.2.3] - 2022-10-15

### Improvements

- (cmd) [#988](https://github.com/evmos/evmos/pull/988) Set IAVL config
- (cli) [#971](https://github.com/evmos/evmos/pull/971) Add `prune` command.

## [v8.2.2] - 2022-10-14

### Improvements

- (deps)[#965](https://github.com/evmos/evmos/pull/965) Bump SDK to v0.45.9 and Ethermint to v0.19.3

## [v8.2.0] - 2022-09-23

### State Machine Breaking

- (app) [\#918](https://github.com/evmos/evmos/pull/918) Fix unregistered `revenue` module for `v8.1.0` store upgrade

### Bug Fixes

- (app,docs) [\#933](https://github.com/evmos/evmos/pull/933) Replace invalid linux `x86_64` [architecture](https://go.dev/doc/install/source#environment) to `amd64`.

## [v8.1.1] - 2022-09-23

### Bug Fixes

- (app) [\#922](https://github.com/evmos/evmos/pull/922) Add hard fork logic for `v8.2.0`

## [v8.1.0] - 2022-08-30

### State Machine Breaking

- (revenue) [\#859](https://github.com/evmos/evmos/pull/859) Add amino codecs to `x/revenue` module to support EIP-712 signatures.
- (deps) Bump Ethermint version to [`v0.19.2`](https://github.com/evmos/ethermint/releases/tag/v0.19.2)

## [v8.0.0] - 2022-08-16

### State Machine Breaking

- (deps) [\#845](https://github.com/evmos/evmos/pull/845) Bump Ethermint version to [`v0.19.0`](https://github.com/evmos/ethermint/releases/tag/v0.19.0)
- (revenue) Add `x/revenue` module

### Improvements

- (deps) [\#839](https://github.com/evmos/evmos/pull/839) Bump ibc-go to [`v3.2.0`](https://github.com/cosmos/ibc-go/releases/tag/v3.2.0) and Cosmos SDK to [`v0.45.7`](https://github.com/cosmos/cosmos-sdk/releases/tag/v0.45.7).
- (build) [\#725](https://github.com/evmos/evmos/pull/725) Migrate Protobuf code generator to [Protobuf Workspaces](https://docs.buf.build/reference/workspaces)

### Bug Fixes

- (build) [\#856](https://github.com/evmos/evmos/pull/856) Update docker base image to use golang:1.18.5-bullseye and expose other relevant ports

## [v7.0.0] - 2022-08-04

### State Machine Breaking

- (deps) Bump Ethermint version to [`v0.18.0`](https://github.com/evmos/ethermint/releases/tag/v0.18.0)

### Bug Fixes

- (app) [\#760](https://github.com/evmos/evmos/pull/760) Migrate inaccessible balance of testnet faucet account to new address
- (inflation) [\#748](https://github.com/evmos/evmos/pull/748) Remove overcounted epochs from `skippedEpochs` value in store

## [v6.0.3] - 2022-07-26

### Bug Fixes

- (deps) [\#803](https://github.com/evmos/evmos/pull/803) Bump Ethermint version to [`v0.17.2`](https://github.com/evmos/ethermint/releases/tag/v0.17.2)

## [v6.0.2] - 2022-07-13

### Bug Fixes

- (deps) [\#769](https://github.com/evmos/evmos/pull/769) Bump Ethermint version to [`v0.17.1`](https://github.com/evmos/ethermint/releases/tag/v0.17.1)

## [v6.0.1] - 2022-06-28

### Improvements

- (ci) [\#729](https://github.com/evmos/evmos/pull/729) Remove unshallow action in goreleaser.

## [v6.0.0] - 2022-06-28

### State Machine Breaking

- (deps) [\#719](https://github.com/evmos/evmos/pull/719) Bump Ethermint version to [`v0.17.0`](https://github.com/evmos/ethermint/releases/tag/v0.17.0)

### API Breaking

- (all) [\#701](https://github.com/evmos/evmos/pull/703) Rename Go module to `evmos/evmos`

### Improvements

- (deps) [\#714](https://github.com/evmos/evmos/pull/714) Bump Go version to `1.18`.
- (cmd) [\#696](https://github.com/evmos/evmos/pull/696) Set a custom tendermint node configuration on initialization.
- (revenue) [\#685](https://github.com/evmos/evmos/pull/685) Internal Specification audit.
- (revenue) [\#691](https://github.com/evmos/evmos/pull/691) Internal API audit.
- (revenue) [\#715](https://github.com/evmos/evmos/pull/715) Internal state machine audit.

## [v5.0.0] - 2022-06-14

### State Machine Breaking

- (deps) [\#684](https://github.com/evmos/evmos/pull/684) Bump ibc-go version to [`v3.1.0`](https://github.com/cosmos/ibc-go/releases/tag/v3.1.0)
- (vesting) [\#666](https://github.com/evmos/evmos/pull/666) Remove support of Cosmos SDK `VestingAccount` types.
- (deps) [\#663](https://github.com/evmos/evmos/pull/663) Bump Ethermint version to [`v0.16.1`](https://github.com/evmos/ethermint/releases/tag/v0.16.1)
- (claims) [\#605](https://github.com/evmos/evmos/pull/605) Remove duplicated `SetClaimsRecord`.
- (erc20) [\#602](https://github.com/evmos/evmos/pull/602) Modified `RegisterERC20` proposals.
  Fix erc20 name sanitization to allow spaces on token name.

### API Breaking

- (claims) [\#605](https://github.com/evmos/evmos/pull/605) Remove `claims-` prefix in CLI query commands.
- (erc20) [\#592](https://github.com/evmos/evmos/pull/592) Finish module completeness audit.
- (analytics) [\#637](https://github.com/evmos/evmos/pull/637) Add telemetry to Evmos modules.
- (vesting) [\#643](https://github.com/evmos/evmos/pull/643) Remove the `create-vesting-account` CLI command from Cosmos SDK in favor of the clawback vesting accounts.

### Improvements

- (erc20) [\#677](https://github.com/evmos/evmos/pull/677) Add Amino registration to `ConvertCoin` and `ConvertERC20` msgs for ERC712 compatibility.
- (deps) [\#668](https://github.com/evmos/evmos/pull/668) Bump Cosmos SDK to [`v0.45.5`](https://github.com/cosmos/cosmos-sdk/releases/tag/v0.45.5)
- (erc20) [\#642](https://github.com/evmos/evmos/pull/642) Remove enforcing ibc and channel names during `RegisterCoin`

### Bug Fixes

- (app) [\#682](https://github.com/evmos/evmos/pull/682) Fix Tendermint consensus params (Evidence `MaxAgeNumBlocks` and `MaxAgeDuration`)
- (incentives) [\#656](https://github.com/evmos/evmos/pull/656) Fix incentives that were previously only allocated to `EthAccount`s.
- (revenue) [\#612](https://github.com/evmos/evmos/pull/612) Fix fees registration cli command and description
- (inflation) [\#554](https://github.com/evmos/evmos/pull/554) Changing erroneous epoch skips to `daily` instead of `weekly`
- (claims) [\#626](https://github.com/evmos/evmos/pull/626) fix durations denominated in `nanoseconds`
- (epochs) [\#629](https://github.com/evmos/evmos/pull/629) fix epochs durations denominated in `nanoseconds`

## [v4.0.1] - 2022-05-10

### Bug Fixes

(erc20) [\#588](https://github.com/evmos/evmos/pull/588) Revert PR [\#556](https://github.com/evmos/evmos/pull/556).

## [v4.0.0] - 2022-05-09

### State Machine Breaking

- (app) [\#537](https://github.com/evmos/evmos/pull/537) Fix router key for IBC client proposals.
- (erc20) [\#530](https://github.com/evmos/evmos/pull/530) Use the highest denom unit when deploying an ERC20 contract.

### API Breaking

- (upgrade) [\#557](https://github.com/evmos/evmos/pull/557) Update Evmos go.mod version `v3` -> `v4`
- (erc20) [\#544](https://github.com/evmos/evmos/pull/544) Remove `updateTokenPairERC20Proposal` functionality rename `relay` to `conversion`
- (inflation) [\#536](https://github.com/evmos/evmos/pull/536) Rename inflation endpoint `/evmos/inflation/v1/total_supply` -> `/evmos/inflation/v1/circulating_supply`

### Improvements

- (deps) [\#580](https://github.com/evmos/evmos/pull/580) Bump Ethermint to [`v0.15.0`](https://github.com/evmos/ethermint/releases/tag/v0.15.0)
- (gitpod) [\#564](https://github.com/evmos/evmos/pull/564) Add one-click development environment
- (erc20) [\#556](https://github.com/evmos/evmos/pull/556) Remove deprecated migrations.
- (incentives) [\#551](https://github.com/evmos/evmos/pull/551) Add additional check to only distribute incentives to EOAs.
- (cmd) [\#543](https://github.com/evmos/evmos/pull/543) Update mainnet default `min-gas-price` to `0.0025aevmos`.
- (epochs) [\#539](https://github.com/evmos/evmos/pull/539) Use constants for epoch identifiers.

### Bug Fixes

- (erc20) [\#530](https://github.com/evmos/evmos/pull/530) Fix `Metadata` equal check for denom units.
- (app) [\#523](https://github.com/evmos/evmos/pull/523) Fix testnet upgrade store loader.

## [v3.0.1] - 2022-05-09

### Improvements

- (app) [\#555](https://github.com/evmos/evmos/pull/555) `v4.0.0` upgrade logic.
- (p2p) [\#541](https://github.com/evmos/evmos/pull/541) Increase default inbound connections and use 8:1 ratio of inbound:outbound.
  Add default seeds to reduce the need for configuration.
- (deps) [\#528](https://github.com/evmos/evmos/pull/528) Bump Cosmos SDK to [`v0.45.4`](https://github.com/cosmos/cosmos-sdk/releases/tag/v0.45.4)

## [v3.0.0] - 2022-04-22

### State Machine Breaking

- [\#342](https://github.com/evmos/evmos/pull/342) Implement IBC middleware to recover stuck funds

### API Breaking

- [\#415](https://github.com/evmos/evmos/pull/415) Bump Evmos go version to v3

### Bug Fixes

- (vesting) [\#502](https://github.com/evmos/evmos/pull/502) Fix gas exhaustion bug by removing `SpendableCoins` during vesting account clawback.
- (vesting) [\#483](https://github.com/evmos/evmos/pull/483) Fix balance clawback when vesting start time is in the future
- (claims) [\#381](https://github.com/evmos/evmos/pull/381) Fix claim migration and deletion for EVM chains via IBC attestation.
- (claims) [\#374](https://github.com/evmos/evmos/pull/374) Fix balance invariant in Claims `InitGenesis`
- (erc20) [\#366](https://github.com/evmos/evmos/issues/366) Delete ERC20 denom map when deleting pair.
- (claims) [\#505](https://github.com/evmos/evmos/pull/505) Fix IBC attestation ordering

### Improvements

- (vesting) [\#486](https://github.com/evmos/evmos/pull/486) Refactor `x/vesting` types and tests.
- (erc20) [\#484](https://github.com/evmos/evmos/pull/484) Avoid unnecessary commits to the StateDB and don't estimate gas when performing a query
- (deps) [\#478](https://github.com/evmos/evmos/pull/478) Bump Cosmos SDK to [`v0.45.3`](https://github.com/cosmos/cosmos-sdk/releases/tag/v0.45.3)
- (deps) [\#478](https://github.com/evmos/evmos/pull/478) Bump Ethermint to [`v0.14.0`](https://github.com/evmos/ethermint/releases/tag/v0.14.0)
- (vesting) [\#468](https://github.com/evmos/evmos/pull/468) Use coins `Min` function from Cosmos SDK.
- (cmd) [\#446](https://github.com/evmos/evmos/pull/446) Update `migrate` command to migrate Evmos, Ethermint and Cosmos SDK modules.
- (app) [\#446](https://github.com/evmos/evmos/pull/446) Refactor upgrade code.
- (ibc) [\#412](https://github.com/evmos/evmos/pull/412) Introduce boilerplate struct for IBC applications.
- (deps) [\#402](https://github.com/evmos/evmos/pull/402) Bump IBC go to [`v3.0.0`](https://github.com/cosmos/ibc-go/releases/tag/v3.0.0)
- (ibctesting) [\#388](https://github.com/evmos/evmos/pull/388) Support Cosmos and EVM chains in IBC testing `Coordinator`.
- (claims) [\#385](https://github.com/evmos/evmos/pull/385) Add claims invariant.
- (inflation) [\#383](https://github.com/evmos/evmos/pull/383) Add gRPC endpoints for inflation rate and total supply
- (inflation) [\#369](https://github.com/evmos/evmos/pull/369) Add `enableInflation` parameter.
- (claims) [\#432](https://github.com/evmos/evmos/pull/432) Add IBC trigger amount to claims merge/migrate IBC callbacks.
- (claims) [\#442](https://github.com/evmos/evmos/pull/443) Remove claims merge/migrate cases where sender already completed an action as they are never reached
- (claims) [\#507](https://github.com/evmos/evmos/pull/507) Always return claimable amount on grpc queries regarding of claims status.
- (claims) [\#516](https://github.com/evmos/evmos/pull/516) Retain claims records when all actions have been completed.

## [v2.0.1] - 2022-03-06

### Bug Fixes

- (upgrade) [#\363](https://github.com/evmos/evmos/pull/363) Don't use `GetParams` for upgrades.

## [v2.0.0] - 2022-03-06

### State Machine Breaking

- (claims) Restrict claiming to a list of authorized IBC channels.

### Improvements

- (deps) [\#360](https://github.com/evmos/evmos/pull/360) Bump Ethermint to [`v0.11.0`](https://github.com/evmos/ethermint/releases/tag/v0.11.0)
- (deps) [\#282](https://github.com/evmos/evmos/pull/282) Bump IBC go to [`v3.0.0-rc1`](https://github.com/cosmos/ibc-go/releases/tag/v3.0.0-rc1)

### Bug Fixes

- (erc20) [\#337](https://github.com/evmos/evmos/pull/337) Ignore errors in ERC20 module's EVM hook.
- (erc20) [\#336](https://github.com/evmos/evmos/pull/336) Return `nil` for disabled ERC20 module or ERC20 EVM hook.

## [v1.1.2] - 2022-03-06

### Bug Fixes

- (app) [\#354](https://github.com/evmos/evmos/pull/354) Add v2 version upgrade logic

## [v1.1.1] - 2022-03-04

### Improvements

- (deps) [\#345](https://github.com/evmos/evmos/pull/345) Bump Ethermint to [`v0.10.2`](https://github.com/evmos/ethermint/releases/tag/v0.10.2)

### Bug Fixes

- (app) [\#341](https://github.com/evmos/evmos/pull/341) Return error when `--ledger` flag is passed in CLI

## [v1.1.0] - 2022-03-02

### Bug Fixes

- (ante) [\#318](https://github.com/evmos/evmos/pull/318) Add authz check in vesting and min commission `AnteHandler` decorators.
- (vesting) [\#317](https://github.com/evmos/evmos/pull/317) Fix clawback for vested coins.

## [v1.0.0] - 2022-02-28

### State Machine Breaking

- (ante) [\#302](https://github.com/evmos/evmos/pull/302) Add AnteHandler decorator to enforce global min validator commission rate.
- (app) [\#224](https://github.com/evmos/evmos/pull/224) Fix power reduction my setting the correct value on app initialization.
- (keys) [\#189](https://github.com/evmos/evmos/pull/189) Remove support for Tendermint's `secp256k1` keys.
- [\#173](https://github.com/evmos/evmos/pull/173) Rename `intrarelayer` module to `erc20`
- [\#190](https://github.com/evmos/evmos/pull/190) Remove governance hook from `erc20` module

### Features

- [\#286](https://github.com/evmos/evmos/pull/286) Add `x/vesting` module.
- [\#184](https://github.com/evmos/evmos/pull/184) Add claims module for claiming the airdrop tokens.
- [\#183](https://github.com/evmos/evmos/pull/183) Add epoch module for incentives.
- [\#202](https://github.com/evmos/evmos/pull/202) Add custom configuration for state sync snapshots and tendermint p2p peers.
  This introduces a custom `InitCmd` function.
- [\#176](https://github.com/evmos/evmos/pull/176) Add `x/incentives` module.

### Improvements

- (deps) Bumped Ethermint to [`v0.10.0`](https://github.com/evmos/ethermint/releases/tag/v0.10.0)
- (deps) Bumped IBC-go to `v3.0.0-rc0`
- (deps) Bumped Cosmos SDK to [`v0.45.1`](https://github.com/cosmos/cosmos-sdk/releases/tag/v0.45.1)
- (deps) bumped Tendermint to `v0.34.15` and tm-db to `v0.6.6`.
- [\#180](https://github.com/evmos/evmos/pull/180) Delete `TokenPair` if ERC20 contract has been selfdestructed.

### Bug Fixes

- (erc20) [\#169](https://github.com/evmos/evmos/pull/169) Fixes several testnet bugs:
  - Check if supply exists for a token before when submitting a `RegisterCoinProposal`, allowing users to create an ERC20 representation of an invalid Cosmos Coin.
  - Sanitize the ERC20 token name when creating coin metadata on ER `RegisterERC20Proposal`.
  - Fix coin metadata validation error when registering an ERC20 with 0 denom units.
- (erc20) [\#191](https://github.com/evmos/evmos/pull/191) Add direct balance protection (IF-ETHERMINT-06).
- (erc20) [\#192](https://github.com/evmos/evmos/pull/192) Add delayed malicious effect protection (IF-ETHERMINT-06).
- (erc20) [\#200](https://github.com/evmos/evmos/pull/200) Match coin and token decimals for erc20 deployment during registerCoin
- (erc20) [\#201](https://github.com/evmos/evmos/pull/201) bug(erc-20): Compile built-in contracts in the build process (IF-ETHERMINT-02).

## [v0.4.2] - 2021-12-11

### Bug Fixes

- (app) [\#166](https://github.com/evmos/evmos/pull/166) Fix `UpgradeHandler`.

## [v0.4.1] - 2021-12-07

### Improvements

- (build) [\#143](https://github.com/evmos/evmos/pull/143) Added `build-reproducible` rule in `Makefile` to build docker containers

### Bug Fixes

- (build) [\#151](https://github.com/evmos/evmos/pull/151) Fixes `version` command by picking the latest tag in the current branch instead of across all branches as the current version

## [v0.4.0] - 2021-12-02

### State Machine Breaking

- (erc20) [\#119](https://github.com/evmos/evmos/issues/119) Register `x/erc20` proposal types on governance module.

### Improvements

- (app) [\#128](https://github.com/evmos/evmos/pull/128) Add ibc-go `TestingApp` interface.
- (ci) [\#117](https://github.com/evmos/evmos/pull/117) Enable automatic backport of PRs.
- (deps) [\#135](https://github.com/evmos/evmos/pull/135) Bump Ethermint version to [`v0.9.0`](https://github.com/evmos/ethermint/releases/tag/v0.9.0)
- (ci) [\#136](https://github.com/evmos/evmos/pull/136) Deploy `evmos` docker container to [docker hub](https://hub.docker.com/u/tharsishq) for every versioned releases

### Bug Fixes

- (build) [\#116](https://github.com/evmos/evmos/pull/116) Fix `build-docker` command

## [v0.3.0] - 2021-11-24

### API Breaking

- (erc20) [\#99](https://github.com/evmos/evmos/pull/99) Rename `enable_e_v_m_hook` json parameter to `enable_evm_hook`.

### Improvements

- (deps) [\#110](https://github.com/evmos/evmos/pull/110) Bump Ethermint version to [`v0.8.1`](https://github.com/evmos/ethermint/releases/tag/v0.8.1)
- (erc20) [\#107](https://github.com/evmos/evmos/pull/107) Add IBC validation
- (cmd) [\#105](https://github.com/evmos/evmos/pull/105) Improve testnet command to include JSON-RPC client.

## Bug Fixes

- (erc20) [\#109](https://github.com/evmos/evmos/pull/109) Fix hardcoded erc20 nonce and `UpdateTokenPairERC20` proposal to support ERC20s with 0 decimals.
- (erc20) [\#102](https://github.com/evmos/evmos/pull/102) Add `convert-erc20` cmd

## [v0.2.0] - 2021-11-17

### Features

- (erc20) [\#82](https://github.com/evmos/evmos/pull/82) ERC20 module
- (cmd) [\#32](https://github.com/evmos/evmos/pull/32) Create `testnet` command that spins up a new local testnet with N nodes.

### Improvements

- (deps) [\#94](https://github.com/evmos/evmos/pull/94) Bump Ethermint version to [`v0.8.0`](https://github.com/evmos/ethermint/releases/tag/v0.8.0)
- (deps) [\#80](https://github.com/evmos/evmos/pull/80) Bump ibc-go to [`v2.0.0`](https://github.com/cosmos/ibc-go/releases/tag/v2.0.0)

## [v0.1.3] - 2021-10-24

### Improvements

- (deps) [\#64](https://github.com/evmos/evmos/pull/64) Bump Ethermint version to `v0.7.2`

### Bug Fixes

- (cmd) [\#41](https://github.com/evmos/evmos/pull/41) Fix `debug` command.

## [v0.1.2] - 2021-10-08

### Improvements

- (deps) [\#34](https://github.com/evmos/evmos/pull/34) Bump Ethermint version to `v0.7.1`

## [v0.1.1] - 2021-10-07

### Bug Fixes

- (build) [\#30](https://github.com/evmos/evmos/pull/30) Fix `version` command.

## [v0.1.0] - 2021-10-07

### Improvements

- (cmd) [\#26](https://github.com/evmos/evmos/pull/26) Use config on genesis accounts.
- (deps) [\#28](https://github.com/evmos/evmos/pull/28) Bump Ethermint version to `v0.7.0`<|MERGE_RESOLUTION|>--- conflicted
+++ resolved
@@ -53,13 +53,10 @@
 - (evm) [#2084](https://github.com/evmos/evmos/pull/2084) Remove `x/claims` params and migrate the `EVMChannels` param to the `x/evm` module params.
 - (post) [#2128](https://github.com/evmos/evmos/pull/2128) Add `BurnDecorator` to `PostHandler` to burn cosmos transaction fees.
 - (fee-collector) [#2129] (https://github.com/evmos/evmos/pull/2129) Add `Burner` role to `FeeCollector` module.
-<<<<<<< HEAD
-- (upgrade) [#2167](https://github.com/evmos/evmos/pull/2167) Convert native ERC20 coins and deploy precompiles in upgrade handler.
-=======
 - (erc20) [#2154] (https://github.com/evmos/evmos/pull/2154) Remove evm hooks from `erc20` module.
 - (erc20) [#2155] (https://github.com/evmos/evmos/pull/2155) Remove CLI commands for register and convert Coin.
 - (erc20) [#2157] (https://github.com/evmos/evmos/pull/2157) Remove `RegisterCoinProposal` logic, protos and related tests.
->>>>>>> 69777607
+- (upgrade) [#2167](https://github.com/evmos/evmos/pull/2167) Convert native ERC20 coins and deploy precompiles in upgrade handler.
 
 ### API Breaking
 
