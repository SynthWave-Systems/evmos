--- conflicted
+++ resolved
@@ -33,8 +33,8 @@
     version = "v1.0.0-alpha.4"
     hash = "sha256-xpLH0K6ivQznFrLw2hmhWIIyYgqjstV47OhTEj/c1oQ="
   [mod."cosmossdk.io/errors"]
-    version = "v1.0.1"
-    hash = "sha256-MgTocXkBzri9FKkNtkARJXPmxRrRO/diQJS5ZzvYrJY="
+    version = "v1.0.0"
+    hash = "sha256-ZD1fhIefk3qkt9I4+ed9NBmBqTDvym9cXWmgFBh5qu0="
   [mod."cosmossdk.io/log"]
     version = "v1.2.1"
     hash = "sha256-2Mb0jQ5Yvi+2fvhCVEiiacwODXM8+6vhsKOnHz+wsiY="
@@ -106,14 +106,14 @@
     version = "v1.8.0"
     hash = "sha256-ySle5MJXSGMHJa1HSf/ZMDTYXdow9ct7JXth4k5Po50="
   [mod."github.com/btcsuite/btcd"]
-    version = "v0.24.0"
-    hash = "sha256-ZZhmKXC9nqPFiWpftSnu/X3QVJlgCp3F6ElQ0Oi61cY="
+    version = "v0.23.5-0.20231215221805-96c9fd8078fd"
+    hash = "sha256-qT6BFW9KhsVgRzX2HPEcArquGuhvvfXF6ayLijYaXIM="
   [mod."github.com/btcsuite/btcd/btcec/v2"]
     version = "v2.3.2"
     hash = "sha256-natWs+yIAuD1UI07iZtjPilroQLfXizFn3lNOiOT83U="
   [mod."github.com/btcsuite/btcd/btcutil"]
-    version = "v1.1.5"
-    hash = "sha256-eLIT+g0bkwBiy0MGU//lH+Iw4OffxVe0ZW8WoMFM+Ds="
+    version = "v1.1.4"
+    hash = "sha256-fv7mejlBIA3ZumZ5Qa2QnP7KcqjkPX4UvEfi3fdogQY="
   [mod."github.com/btcsuite/btcd/chaincfg/chainhash"]
     version = "v1.1.0"
     hash = "sha256-F+EqvufC+KBslZV/vL8ph6MqDoVD5ic5rVaM27reDqo="
@@ -202,27 +202,12 @@
   [mod."github.com/cosmos/rosetta-sdk-go"]
     version = "v0.10.0"
     hash = "sha256-WmLq9E9mYV+ms6Tdb43lCoAy6cowkDnK4bvX/ApDzLY="
-<<<<<<< HEAD
   [mod."github.com/creachadair/atomicfile"]
     version = "v0.3.1"
     hash = "sha256-GEp1gRxKfBYI6K0XbElcVYcJMPu6eeLufaYxr7Z0MAQ="
   [mod."github.com/creachadair/tomledit"]
     version = "v0.0.24"
     hash = "sha256-4vUukHONOjNn0qfQr4esK6TWfPWsIp+rbdz65og84lw="
-=======
-  [mod."github.com/creachadair/taskgroup"]
-    version = "v0.4.2"
-    hash = "sha256-AjtQRoLKLSAbyKd8YlaXcYn0pek6oo5U3R28dvtKv14="
-  [mod."github.com/crypto-org-chain/cronos/memiavl"]
-    version = "v0.0.5-0.20240129013154-12efd9b7643f"
-    hash = "sha256-9YpEfHwpr7MsJ38fSlqxOnbFd6GEkBHOEVPYI2Chm9w="
-  [mod."github.com/crypto-org-chain/cronos/store"]
-    version = "v0.0.5-0.20240129013154-12efd9b7643f"
-    hash = "sha256-Lay2qvu3+bI5eitVO7AJAH02v8kjHnEavSiRvUlQ6xA="
-  [mod."github.com/crypto-org-chain/cronos/versiondb"]
-    version = "v0.0.0-20240129013154-12efd9b7643f"
-    hash = "sha256-lZVFHisnXlHoBO8meHI7Hw61ecZH56yKw2bFQ9E5FtY="
->>>>>>> c1dfc2a9
   [mod."github.com/danieljoos/wincred"]
     version = "v1.2.0"
     hash = "sha256-LHcvTJCc8++bFndbd8ZgMSTe4L5h2C4rN+cSWHCz54Y="
@@ -715,13 +700,8 @@
     version = "v0.14.0"
     hash = "sha256-yh3B0tom1RfzQBf1RNmfdNWF1PtiqxV41jW1GVS6JAg="
   [mod."golang.org/x/tools"]
-<<<<<<< HEAD
-    version = "v0.15.0"
-    hash = "sha256-C2YsNcJ2ZodVscy8fQOIz5R+rql407vLrvjwVm3nrkI="
-=======
     version = "v0.16.1"
     hash = "sha256-zIAwVvY/5/rPDebMDpR67CR7b+GtFmGWw6AOhxIkcfI="
->>>>>>> c1dfc2a9
   [mod."golang.org/x/xerrors"]
     version = "v0.0.0-20220907171357-04be3eba64a2"
     hash = "sha256-6+zueutgefIYmgXinOflz8qGDDDj0Zhv+2OkGhBTKno="
@@ -732,16 +712,6 @@
     version = "v1.6.8"
     hash = "sha256-decMa0MiWfW/Bzr8QPPzzpeya0YWGHhZAt4Cr/bD1wQ="
   [mod."google.golang.org/genproto"]
-<<<<<<< HEAD
-    version = "v0.0.0-20231106174013-bbf56f31fb17"
-    hash = "sha256-SsVkLjjNQGVXQBXXzX/OkauZ+Eo/XLOsfvf7jeul6F4="
-  [mod."google.golang.org/genproto/googleapis/api"]
-    version = "v0.0.0-20231106174013-bbf56f31fb17"
-    hash = "sha256-HEYq4ualnRizyySTBztWWhHEgMNScqOHUhFvTSDmjnA="
-  [mod."google.golang.org/genproto/googleapis/rpc"]
-    version = "v0.0.0-20231106174013-bbf56f31fb17"
-    hash = "sha256-9TtJ3WDdTvD8gFVNX6CrBZdc2qTzXme7zxw1ee7QHx8="
-=======
     version = "v0.0.0-20231211222908-989df2bf70f3"
     hash = "sha256-7DvusxTmchjQbVzN4ph4p5EYvfQQwDg+lo9nk8qDwXY="
   [mod."google.golang.org/genproto/googleapis/api"]
@@ -750,7 +720,6 @@
   [mod."google.golang.org/genproto/googleapis/rpc"]
     version = "v0.0.0-20231212172506-995d672761c0"
     hash = "sha256-48aeFcLvuthyG7x9JmpeySrBkOqRhu+FgECjt1167IY="
->>>>>>> c1dfc2a9
   [mod."google.golang.org/grpc"]
     version = "v1.61.0"
     hash = "sha256-+LvlQyeIaM0GgOQoa3rVmM9OS0UtbdK54Fvl3dgJEt8="
