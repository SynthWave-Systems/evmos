--- conflicted
+++ resolved
@@ -8,11 +8,6 @@
 	"fmt"
 	"math/big"
 	"strings"
-<<<<<<< HEAD
-=======
-
-	"github.com/evmos/evmos/v15/precompiles/testutil"
->>>>>>> 2130f61d
 
 	errorsmod "cosmossdk.io/errors"
 	abcitypes "github.com/cometbft/cometbft/abci/types"
@@ -93,13 +88,8 @@
 	res, err := tf.ExecuteContractCall(priv, txArgs, callArgs)
 	logCheckArgs.Res = res
 	if err != nil {
-<<<<<<< HEAD
-=======
 		// NOTE: here we are still passing the response to the log check function,
 		// because we want to check the logs and expected error in case of a VM error.
-		//
-		// TODO: refactor CheckLogs function
->>>>>>> 2130f61d
 		return abcitypes.ResponseDeliverTx{}, nil, CheckError(err, logCheckArgs)
 	}
 
