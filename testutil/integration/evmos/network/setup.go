// Copyright Tharsis Labs Ltd.(Evmos)
// SPDX-License-Identifier:ENCL-1.0(https://github.com/evmos/evmos/blob/main/LICENSE)

package network

import (
	"fmt"
<<<<<<< HEAD
	"slices"
=======
>>>>>>> c1dfc2a9
	"time"

	"github.com/evmos/evmos/v16/app"
	"github.com/evmos/evmos/v16/encoding"

	"github.com/cosmos/cosmos-sdk/baseapp"
	"github.com/cosmos/cosmos-sdk/testutil/mock"
	"github.com/cosmos/gogoproto/proto"

	"cosmossdk.io/log"
	sdkmath "cosmossdk.io/math"
	cmttypes "github.com/cometbft/cometbft/types"
	dbm "github.com/cosmos/cosmos-db"
	codectypes "github.com/cosmos/cosmos-sdk/codec/types"
	cryptocodec "github.com/cosmos/cosmos-sdk/crypto/codec"
	simutils "github.com/cosmos/cosmos-sdk/testutil/sims"
	sdktypes "github.com/cosmos/cosmos-sdk/types"
	authtypes "github.com/cosmos/cosmos-sdk/x/auth/types"
	banktypes "github.com/cosmos/cosmos-sdk/x/bank/types"
	govtypes "github.com/cosmos/cosmos-sdk/x/gov/types"
	govtypesv1 "github.com/cosmos/cosmos-sdk/x/gov/types/v1"
	stakingtypes "github.com/cosmos/cosmos-sdk/x/staking/types"
	"github.com/cosmos/gogoproto/proto"

	"github.com/evmos/evmos/v16/types"
	evmosutil "github.com/evmos/evmos/v16/utils"
	epochstypes "github.com/evmos/evmos/v16/x/epochs/types"
	evmtypes "github.com/evmos/evmos/v16/x/evm/types"
	infltypes "github.com/evmos/evmos/v16/x/inflation/v1/types"

	evmosutil "github.com/evmos/evmos/v16/utils"
	evmtypes "github.com/evmos/evmos/v16/x/evm/types"
)

// genSetupFn is the type for the module genesis setup functions
type genSetupFn func(evmosApp *app.Evmos, genesisState types.GenesisState, customGenesis interface{}) (types.GenesisState, error)

// defaultGenesisParams contains the params that are needed to
// setup the default genesis for the testing setup
type defaultGenesisParams struct {
	genAccounts []authtypes.GenesisAccount
	staking     StakingCustomGenesisState
	bank        BankCustomGenesisState
}

// genesisSetupFunctions contains the available genesis setup functions
// that can be used to customize the network genesis
var genesisSetupFunctions = map[string]genSetupFn{
	evmtypes.ModuleName:  genStateSetter[*evmtypes.GenesisState](evmtypes.ModuleName),
	govtypes.ModuleName:  genStateSetter[*govtypesv1.GenesisState](govtypes.ModuleName),
	infltypes.ModuleName: genStateSetter[*infltypes.GenesisState](infltypes.ModuleName),
}

// genStateSetter is a generic function to set module-specific genesis state
func genStateSetter[T proto.Message](moduleName string) genSetupFn {
	return func(evmosApp *app.Evmos, genesisState types.GenesisState, customGenesis interface{}) (types.GenesisState, error) {
		moduleGenesis, ok := customGenesis.(T)
		if !ok {
			return nil, fmt.Errorf("invalid type %T for %s module genesis state", customGenesis, moduleName)
		}

		genesisState[moduleName] = evmosApp.AppCodec().MustMarshalJSON(moduleGenesis)
		return genesisState, nil
	}
}

// createValidatorSetAndSigners creates validator set with the amount of validators specified
// with the default power of 1.
func createValidatorSetAndSigners(numberOfValidators int) (*cmttypes.ValidatorSet, map[string]cmttypes.PrivValidator) {
	// Create validator set
	tmValidators := make([]*cmttypes.Validator, 0, numberOfValidators)
	signers := make(map[string]cmttypes.PrivValidator, numberOfValidators)

	for i := 0; i < numberOfValidators; i++ {
		privVal := mock.NewPV()
		pubKey, _ := privVal.GetPubKey()
		validator := cmttypes.NewValidator(pubKey, 1)
		tmValidators = append(tmValidators, validator)
		signers[pubKey.Address().String()] = privVal
	}

	return cmttypes.NewValidatorSet(tmValidators), signers
}

// createGenesisAccounts returns a slice of genesis accounts from the given
// account addresses.
func createGenesisAccounts(accounts []sdktypes.AccAddress) []authtypes.GenesisAccount {
	numberOfAccounts := len(accounts)
	genAccounts := make([]authtypes.GenesisAccount, 0, numberOfAccounts)
	for _, acc := range accounts {
		baseAcc := authtypes.NewBaseAccount(acc, nil, 0, 0)
		genAccounts = append(genAccounts, baseAcc)
	}
	return genAccounts
}

// getAccAddrsFromBalances returns a slice of genesis accounts from the
// given balances.
func getAccAddrsFromBalances(balances []banktypes.Balance) []sdktypes.AccAddress {
	numberOfBalances := len(balances)
	genAccounts := make([]sdktypes.AccAddress, 0, numberOfBalances)
	for _, balance := range balances {
		genAccounts = append(genAccounts, balance.GetAddress())
	}
	return genAccounts
}

// createBalances creates balances for the given accounts and coin
func createBalances(accounts []sdktypes.AccAddress, denoms []string) []banktypes.Balance {
	slices.Sort(denoms)
	numberOfAccounts := len(accounts)
	coins := make([]sdktypes.Coin, len(denoms))
	for i, denom := range denoms {
		coins[i] = sdktypes.NewCoin(denom, PrefundedAccountInitialBalance)
	}
	fundedAccountBalances := make([]banktypes.Balance, 0, numberOfAccounts)
	for _, acc := range accounts {
		balance := banktypes.Balance{
			Address: acc.String(),
			Coins:   coins,
		}

		fundedAccountBalances = append(fundedAccountBalances, balance)
	}
	return fundedAccountBalances
}

// createEvmosApp creates an evmos app
func createEvmosApp(chainID string) *app.Evmos {
	// Create evmos app
	db := dbm.NewMemDB()
	logger := log.NewNopLogger()
	loadLatest := true
	skipUpgradeHeights := map[int64]bool{}
	homePath := app.DefaultNodeHome
	invCheckPeriod := uint(5)
	encodingConfig := encoding.MakeConfig(app.ModuleBasics)
	appOptions := simutils.NewAppOptionsWithFlagHome(app.DefaultNodeHome)
	baseAppOptions := []func(*baseapp.BaseApp){baseapp.SetChainID(chainID)}

	return app.NewEvmos(
		logger,
		db,
		nil,
		loadLatest,
		skipUpgradeHeights,
		homePath,
		invCheckPeriod,
		encodingConfig,
		appOptions,
		baseAppOptions...,
	)
}

// createStakingValidator creates a staking validator from the given tm validator and bonded
func createStakingValidator(val *cmttypes.Validator, bondedAmt sdkmath.Int) (stakingtypes.Validator, error) {
	pk, err := cryptocodec.FromTmPubKeyInterface(val.PubKey)
	if err != nil {
		return stakingtypes.Validator{}, err
	}

	pkAny, err := codectypes.NewAnyWithValue(pk)
	if err != nil {
		return stakingtypes.Validator{}, err
	}

	commission := stakingtypes.NewCommission(sdkmath.LegacyZeroDec(), sdkmath.LegacyZeroDec(), sdkmath.LegacyZeroDec())
	validator := stakingtypes.Validator{
		OperatorAddress:   sdktypes.ValAddress(val.Address).String(),
		ConsensusPubkey:   pkAny,
		Jailed:            false,
		Status:            stakingtypes.Bonded,
		Tokens:            bondedAmt,
		DelegatorShares:   sdkmath.LegacyOneDec(),
		Description:       stakingtypes.Description{},
		UnbondingHeight:   int64(0),
		UnbondingTime:     time.Unix(0, 0).UTC(),
		Commission:        commission,
		MinSelfDelegation: sdkmath.ZeroInt(),
	}
	return validator, nil
}

// createStakingValidators creates staking validators from the given tm validators and bonded
// amounts
func createStakingValidators(tmValidators []*cmttypes.Validator, bondedAmt sdkmath.Int) ([]stakingtypes.Validator, error) {
	amountOfValidators := len(tmValidators)
	stakingValidators := make([]stakingtypes.Validator, 0, amountOfValidators)
	for _, val := range tmValidators {
		validator, err := createStakingValidator(val, bondedAmt)
		if err != nil {
			return nil, err
		}
		stakingValidators = append(stakingValidators, validator)
	}
	return stakingValidators, nil
}

// createDelegations creates delegations for the given validators and account
func createDelegations(tmValidators []*cmttypes.Validator, fromAccount sdktypes.AccAddress) []stakingtypes.Delegation {
	amountOfValidators := len(tmValidators)
	delegations := make([]stakingtypes.Delegation, 0, amountOfValidators)
	for _, val := range tmValidators {
		delegation := stakingtypes.NewDelegation(fromAccount.String(), sdktypes.ValAddress(val.Address).String(), sdkmath.LegacyOneDec())
		delegations = append(delegations, delegation)
	}
	return delegations
}

// StakingCustomGenesisState defines the staking genesis state
type StakingCustomGenesisState struct {
	denom string

	validators  []stakingtypes.Validator
	delegations []stakingtypes.Delegation
}

<<<<<<< HEAD
// setDefaultStakingGenesisState sets the default staking genesis state
func setDefaultStakingGenesisState(evmosApp *app.Evmos, genesisState types.GenesisState, overwriteParams StakingCustomGenesisState) types.GenesisState {
=======
// setDefaultStakingGenesisState sets the staking genesis state
func setDefaultStakingGenesisState(evmosApp *app.Evmos, genesisState simapp.GenesisState, overwriteParams StakingCustomGenesisState) simapp.GenesisState {
>>>>>>> c1dfc2a9
	// Set staking params
	stakingParams := stakingtypes.DefaultParams()
	stakingParams.BondDenom = overwriteParams.denom

	stakingGenesis := stakingtypes.NewGenesisState(
		stakingParams,
		overwriteParams.validators,
		overwriteParams.delegations,
	)
	genesisState[stakingtypes.ModuleName] = evmosApp.AppCodec().MustMarshalJSON(stakingGenesis)
	return genesisState
}

<<<<<<< HEAD
// setDefaultInflationGenesisState sets the default inflation genesis state
func setDefaultInflationGenesisState(evmosApp *app.Evmos, genesisState types.GenesisState) types.GenesisState {
=======
// setDefaultInflationGenesisState sets the inflation genesis state
func setDefaultInflationGenesisState(evmosApp *app.Evmos, genesisState simapp.GenesisState) simapp.GenesisState {
>>>>>>> c1dfc2a9
	inflationParams := infltypes.DefaultParams()
	inflationParams.EnableInflation = false
	defaultGen := infltypes.NewGenesisState(inflationParams, uint64(0), epochstypes.DayEpochID, 365, 0)

	genesisState[infltypes.ModuleName] = evmosApp.AppCodec().MustMarshalJSON(&defaultGen)
	return genesisState
}

type BankCustomGenesisState struct {
	totalSupply sdktypes.Coins
	balances    []banktypes.Balance
}

<<<<<<< HEAD
// setDefaultBankGenesisState sets the default bank genesis state
func setDefaultBankGenesisState(evmosApp *app.Evmos, genesisState types.GenesisState, overwriteParams BankCustomGenesisState) types.GenesisState {
=======
// setDefaultBankGenesisState sets the bank genesis state
func setDefaultBankGenesisState(
	evmosApp *app.Evmos,
	genesisState simapp.GenesisState,
	overwriteParams BankCustomGenesisState,
) simapp.GenesisState {
>>>>>>> c1dfc2a9
	bankGenesis := banktypes.NewGenesisState(
		banktypes.DefaultGenesisState().Params,
		overwriteParams.balances,
		overwriteParams.totalSupply,
		[]banktypes.Metadata{},
		[]banktypes.SendEnabled{},
	)
	genesisState[banktypes.ModuleName] = evmosApp.AppCodec().MustMarshalJSON(bankGenesis)
	return genesisState
}

// genSetupFn is the type for the module genesis setup functions
type genSetupFn func(
	evmosApp *app.Evmos,
	genesisState simapp.GenesisState,
	customGenesis interface{},
) (simapp.GenesisState, error)

// defaultGenesisParams contains the params that are needed to
// setup the default genesis for the testing setup
type defaultGenesisParams struct {
	genAccounts []authtypes.GenesisAccount
	staking     StakingCustomGenesisState
	bank        BankCustomGenesisState
}

// genStateSetter is a generic function to set module-specific genesis state
func genStateSetter[T proto.Message](moduleName string) genSetupFn {
	return func(
		evmosApp *app.Evmos,
		genesisState simapp.GenesisState,
		customGenesis interface{},
	) (simapp.GenesisState, error) {
		moduleGenesis, ok := customGenesis.(T)
		if !ok {
			return nil, fmt.Errorf("invalid type %T for %s module genesis state", customGenesis, moduleName)
		}

		genesisState[moduleName] = evmosApp.AppCodec().MustMarshalJSON(moduleGenesis)
		return genesisState, nil
	}
}

// genesisSetupFunctions contains the available genesis setup functions
// that can be used to customize the network genesis
var genesisSetupFunctions = map[string]genSetupFn{
	evmtypes.ModuleName:  genStateSetter[*evmtypes.GenesisState](evmtypes.ModuleName),
	govtypes.ModuleName:  genStateSetter[*govtypesv1.GenesisState](govtypes.ModuleName),
	infltypes.ModuleName: genStateSetter[*infltypes.GenesisState](infltypes.ModuleName),
}

// setDefaultAuthGenesisState sets the default auth genesis state
func setDefaultAuthGenesisState(
	evmosApp *app.Evmos,
	genesisState simapp.GenesisState,
	genAccs []authtypes.GenesisAccount,
) simapp.GenesisState {
	defaultAuthGen := authtypes.NewGenesisState(authtypes.DefaultParams(), genAccs)
	genesisState[authtypes.ModuleName] = evmosApp.AppCodec().MustMarshalJSON(defaultAuthGen)
	return genesisState
}

// setDefaultGovGenesisState sets the default gov genesis state
func setDefaultGovGenesisState(evmosApp *app.Evmos, genesisState simapp.GenesisState) simapp.GenesisState {
	govGen := govtypesv1.DefaultGenesisState()
	updatedParams := govGen.Params
	// set 'aevmos' as deposit denom
	updatedParams.MinDeposit = sdktypes.NewCoins(sdktypes.NewCoin(evmosutil.BaseDenom, sdkmath.NewInt(1e18)))
	govGen.Params = updatedParams
	genesisState[govtypes.ModuleName] = evmosApp.AppCodec().MustMarshalJSON(govGen)
	return genesisState
}

// defaultAuthGenesisState sets the default genesis state
// for the testing setup
func newDefaultGenesisState(evmosApp *app.Evmos, params defaultGenesisParams) simapp.GenesisState {
	genesisState := app.NewDefaultGenesisState()

	genesisState = setDefaultAuthGenesisState(evmosApp, genesisState, params.genAccounts)
	genesisState = setDefaultStakingGenesisState(evmosApp, genesisState, params.staking)
	genesisState = setDefaultBankGenesisState(evmosApp, genesisState, params.bank)
	genesisState = setDefaultInflationGenesisState(evmosApp, genesisState)
	genesisState = setDefaultGovGenesisState(evmosApp, genesisState)

	return genesisState
}

// customizeGenesis modifies genesis state if there're any custom genesis state
// for specific modules
func customizeGenesis(
	evmosApp *app.Evmos,
	customGen CustomGenesisState,
	genesisState simapp.GenesisState,
) (simapp.GenesisState, error) {
	var err error
	for mod, modGenState := range customGen {
		if fn, found := genesisSetupFunctions[mod]; found {
			genesisState, err = fn(evmosApp, genesisState, modGenState)
			if err != nil {
				return genesisState, err
			}
		}
	}
	return genesisState, err
}

// calculateTotalSupply calculates the total supply from the given balances
func calculateTotalSupply(fundedAccountsBalances []banktypes.Balance) sdktypes.Coins {
	totalSupply := sdktypes.NewCoins()
	for _, balance := range fundedAccountsBalances {
		totalSupply = totalSupply.Add(balance.Coins...)
	}
	return totalSupply
}

// addBondedModuleAccountToFundedBalances adds bonded amount to bonded pool module account and include it on funded accounts
func addBondedModuleAccountToFundedBalances(
	fundedAccountsBalances []banktypes.Balance,
	totalBonded sdktypes.Coin,
) []banktypes.Balance {
	return append(fundedAccountsBalances, banktypes.Balance{
		Address: authtypes.NewModuleAddress(stakingtypes.BondedPoolName).String(),
		Coins:   sdktypes.Coins{totalBonded},
	})
}

// setDefaultAuthGenesisState sets the default auth genesis state
func setDefaultAuthGenesisState(evmosApp *app.Evmos, genesisState types.GenesisState, genAccs []authtypes.GenesisAccount) types.GenesisState {
	defaultAuthGen := authtypes.NewGenesisState(authtypes.DefaultParams(), genAccs)
	genesisState[authtypes.ModuleName] = evmosApp.AppCodec().MustMarshalJSON(defaultAuthGen)
	return genesisState
}

// setDefaultGovGenesisState sets the default gov genesis state
func setDefaultGovGenesisState(evmosApp *app.Evmos, genesisState types.GenesisState) types.GenesisState {
	govGen := govtypesv1.DefaultGenesisState()
	updatedParams := govGen.Params
	// set 'aevmos' as deposit denom
	updatedParams.MinDeposit = sdktypes.NewCoins(sdktypes.NewCoin(evmosutil.BaseDenom, sdkmath.NewInt(1e18)))
	govGen.Params = updatedParams
	genesisState[govtypes.ModuleName] = evmosApp.AppCodec().MustMarshalJSON(govGen)
	return genesisState
}

// defaultAuthGenesisState sets the default genesis state
// for the testing setup
func newDefaultGenesisState(evmosApp *app.Evmos, params defaultGenesisParams) types.GenesisState {
	genesisState := app.NewDefaultGenesisState()

	genesisState = setDefaultAuthGenesisState(evmosApp, genesisState, params.genAccounts)
	genesisState = setDefaultStakingGenesisState(evmosApp, genesisState, params.staking)
	genesisState = setDefaultBankGenesisState(evmosApp, genesisState, params.bank)
	genesisState = setDefaultInflationGenesisState(evmosApp, genesisState)
	genesisState = setDefaultGovGenesisState(evmosApp, genesisState)

	return genesisState
}

// customizeGenesis modifies genesis state if there're any custom genesis state
// for specific modules
func customizeGenesis(evmosApp *app.Evmos, customGen CustomGenesisState, genesisState types.GenesisState) (types.GenesisState, error) {
	var err error
	for mod, modGenState := range customGen {
		if fn, found := genesisSetupFunctions[mod]; found {
			genesisState, err = fn(evmosApp, genesisState, modGenState)
			if err != nil {
				return genesisState, err
			}
		}
	}
	return genesisState, err
}<|MERGE_RESOLUTION|>--- conflicted
+++ resolved
@@ -5,10 +5,7 @@
 
 import (
 	"fmt"
-<<<<<<< HEAD
 	"slices"
-=======
->>>>>>> c1dfc2a9
 	"time"
 
 	"github.com/evmos/evmos/v16/app"
@@ -31,16 +28,12 @@
 	govtypes "github.com/cosmos/cosmos-sdk/x/gov/types"
 	govtypesv1 "github.com/cosmos/cosmos-sdk/x/gov/types/v1"
 	stakingtypes "github.com/cosmos/cosmos-sdk/x/staking/types"
-	"github.com/cosmos/gogoproto/proto"
 
 	"github.com/evmos/evmos/v16/types"
 	evmosutil "github.com/evmos/evmos/v16/utils"
 	epochstypes "github.com/evmos/evmos/v16/x/epochs/types"
 	evmtypes "github.com/evmos/evmos/v16/x/evm/types"
 	infltypes "github.com/evmos/evmos/v16/x/inflation/v1/types"
-
-	evmosutil "github.com/evmos/evmos/v16/utils"
-	evmtypes "github.com/evmos/evmos/v16/x/evm/types"
 )
 
 // genSetupFn is the type for the module genesis setup functions
@@ -111,7 +104,7 @@
 	numberOfBalances := len(balances)
 	genAccounts := make([]sdktypes.AccAddress, 0, numberOfBalances)
 	for _, balance := range balances {
-		genAccounts = append(genAccounts, balance.GetAddress())
+		genAccounts = append(genAccounts, sdktypes.AccAddress(balance.Address))
 	}
 	return genAccounts
 }
@@ -226,13 +219,8 @@
 	delegations []stakingtypes.Delegation
 }
 
-<<<<<<< HEAD
 // setDefaultStakingGenesisState sets the default staking genesis state
 func setDefaultStakingGenesisState(evmosApp *app.Evmos, genesisState types.GenesisState, overwriteParams StakingCustomGenesisState) types.GenesisState {
-=======
-// setDefaultStakingGenesisState sets the staking genesis state
-func setDefaultStakingGenesisState(evmosApp *app.Evmos, genesisState simapp.GenesisState, overwriteParams StakingCustomGenesisState) simapp.GenesisState {
->>>>>>> c1dfc2a9
 	// Set staking params
 	stakingParams := stakingtypes.DefaultParams()
 	stakingParams.BondDenom = overwriteParams.denom
@@ -246,13 +234,8 @@
 	return genesisState
 }
 
-<<<<<<< HEAD
 // setDefaultInflationGenesisState sets the default inflation genesis state
 func setDefaultInflationGenesisState(evmosApp *app.Evmos, genesisState types.GenesisState) types.GenesisState {
-=======
-// setDefaultInflationGenesisState sets the inflation genesis state
-func setDefaultInflationGenesisState(evmosApp *app.Evmos, genesisState simapp.GenesisState) simapp.GenesisState {
->>>>>>> c1dfc2a9
 	inflationParams := infltypes.DefaultParams()
 	inflationParams.EnableInflation = false
 	defaultGen := infltypes.NewGenesisState(inflationParams, uint64(0), epochstypes.DayEpochID, 365, 0)
@@ -266,17 +249,8 @@
 	balances    []banktypes.Balance
 }
 
-<<<<<<< HEAD
 // setDefaultBankGenesisState sets the default bank genesis state
 func setDefaultBankGenesisState(evmosApp *app.Evmos, genesisState types.GenesisState, overwriteParams BankCustomGenesisState) types.GenesisState {
-=======
-// setDefaultBankGenesisState sets the bank genesis state
-func setDefaultBankGenesisState(
-	evmosApp *app.Evmos,
-	genesisState simapp.GenesisState,
-	overwriteParams BankCustomGenesisState,
-) simapp.GenesisState {
->>>>>>> c1dfc2a9
 	bankGenesis := banktypes.NewGenesisState(
 		banktypes.DefaultGenesisState().Params,
 		overwriteParams.balances,
@@ -286,101 +260,6 @@
 	)
 	genesisState[banktypes.ModuleName] = evmosApp.AppCodec().MustMarshalJSON(bankGenesis)
 	return genesisState
-}
-
-// genSetupFn is the type for the module genesis setup functions
-type genSetupFn func(
-	evmosApp *app.Evmos,
-	genesisState simapp.GenesisState,
-	customGenesis interface{},
-) (simapp.GenesisState, error)
-
-// defaultGenesisParams contains the params that are needed to
-// setup the default genesis for the testing setup
-type defaultGenesisParams struct {
-	genAccounts []authtypes.GenesisAccount
-	staking     StakingCustomGenesisState
-	bank        BankCustomGenesisState
-}
-
-// genStateSetter is a generic function to set module-specific genesis state
-func genStateSetter[T proto.Message](moduleName string) genSetupFn {
-	return func(
-		evmosApp *app.Evmos,
-		genesisState simapp.GenesisState,
-		customGenesis interface{},
-	) (simapp.GenesisState, error) {
-		moduleGenesis, ok := customGenesis.(T)
-		if !ok {
-			return nil, fmt.Errorf("invalid type %T for %s module genesis state", customGenesis, moduleName)
-		}
-
-		genesisState[moduleName] = evmosApp.AppCodec().MustMarshalJSON(moduleGenesis)
-		return genesisState, nil
-	}
-}
-
-// genesisSetupFunctions contains the available genesis setup functions
-// that can be used to customize the network genesis
-var genesisSetupFunctions = map[string]genSetupFn{
-	evmtypes.ModuleName:  genStateSetter[*evmtypes.GenesisState](evmtypes.ModuleName),
-	govtypes.ModuleName:  genStateSetter[*govtypesv1.GenesisState](govtypes.ModuleName),
-	infltypes.ModuleName: genStateSetter[*infltypes.GenesisState](infltypes.ModuleName),
-}
-
-// setDefaultAuthGenesisState sets the default auth genesis state
-func setDefaultAuthGenesisState(
-	evmosApp *app.Evmos,
-	genesisState simapp.GenesisState,
-	genAccs []authtypes.GenesisAccount,
-) simapp.GenesisState {
-	defaultAuthGen := authtypes.NewGenesisState(authtypes.DefaultParams(), genAccs)
-	genesisState[authtypes.ModuleName] = evmosApp.AppCodec().MustMarshalJSON(defaultAuthGen)
-	return genesisState
-}
-
-// setDefaultGovGenesisState sets the default gov genesis state
-func setDefaultGovGenesisState(evmosApp *app.Evmos, genesisState simapp.GenesisState) simapp.GenesisState {
-	govGen := govtypesv1.DefaultGenesisState()
-	updatedParams := govGen.Params
-	// set 'aevmos' as deposit denom
-	updatedParams.MinDeposit = sdktypes.NewCoins(sdktypes.NewCoin(evmosutil.BaseDenom, sdkmath.NewInt(1e18)))
-	govGen.Params = updatedParams
-	genesisState[govtypes.ModuleName] = evmosApp.AppCodec().MustMarshalJSON(govGen)
-	return genesisState
-}
-
-// defaultAuthGenesisState sets the default genesis state
-// for the testing setup
-func newDefaultGenesisState(evmosApp *app.Evmos, params defaultGenesisParams) simapp.GenesisState {
-	genesisState := app.NewDefaultGenesisState()
-
-	genesisState = setDefaultAuthGenesisState(evmosApp, genesisState, params.genAccounts)
-	genesisState = setDefaultStakingGenesisState(evmosApp, genesisState, params.staking)
-	genesisState = setDefaultBankGenesisState(evmosApp, genesisState, params.bank)
-	genesisState = setDefaultInflationGenesisState(evmosApp, genesisState)
-	genesisState = setDefaultGovGenesisState(evmosApp, genesisState)
-
-	return genesisState
-}
-
-// customizeGenesis modifies genesis state if there're any custom genesis state
-// for specific modules
-func customizeGenesis(
-	evmosApp *app.Evmos,
-	customGen CustomGenesisState,
-	genesisState simapp.GenesisState,
-) (simapp.GenesisState, error) {
-	var err error
-	for mod, modGenState := range customGen {
-		if fn, found := genesisSetupFunctions[mod]; found {
-			genesisState, err = fn(evmosApp, genesisState, modGenState)
-			if err != nil {
-				return genesisState, err
-			}
-		}
-	}
-	return genesisState, err
 }
 
 // calculateTotalSupply calculates the total supply from the given balances
