// Copyright Tharsis Labs Ltd.(Evmos)
// SPDX-License-Identifier:ENCL-1.0(https://github.com/evmos/evmos/blob/main/LICENSE)

package network

import (
	"math/big"

	sdktypes "github.com/cosmos/cosmos-sdk/types"
	authtypes "github.com/cosmos/cosmos-sdk/x/auth/types"
	banktypes "github.com/cosmos/cosmos-sdk/x/bank/types"
	testtx "github.com/evmos/evmos/v16/testutil/tx"
	evmostypes "github.com/evmos/evmos/v16/types"
	"github.com/evmos/evmos/v16/utils"
)

// Config defines the configuration for a chain.
// It allows for customization of the network to adjust to
// testing needs.
type Config struct {
	chainID            string
	eip155ChainID      *big.Int
	amountOfValidators int
	preFundedAccounts  []sdktypes.AccAddress
	balances           []banktypes.Balance
	denom              string
	customGenesisState CustomGenesisState
<<<<<<< HEAD
	otherCoinDenom     []string
=======
>>>>>>> c1dfc2a9
}

type CustomGenesisState map[string]interface{}

// DefaultConfig returns the default configuration for a chain.
func DefaultConfig() Config {
	account, _ := testtx.NewAccAddressAndKey()
	return Config{
		chainID:            utils.MainnetChainID + "-1",
		eip155ChainID:      big.NewInt(9001),
		amountOfValidators: 3,
		// No funded accounts besides the validators by default
		preFundedAccounts: []sdktypes.AccAddress{account},
		// NOTE: Per default, the balances are left empty, and the pre-funded accounts are used.
		balances:           nil,
		denom:              utils.BaseDenom,
		customGenesisState: nil,
	}
}

// getGenAccountsAndBalances takes the network configuration and returns the used
// genesis accounts and balances.
//
// NOTE: If the balances are set, the pre-funded accounts are ignored.
func getGenAccountsAndBalances(cfg Config) (genAccounts []authtypes.GenesisAccount, balances []banktypes.Balance) {
	if len(cfg.balances) > 0 {
		balances = cfg.balances
		accounts := getAccAddrsFromBalances(balances)
		genAccounts = createGenesisAccounts(accounts)
	} else {
		coin := sdktypes.NewCoin(cfg.denom, PrefundedAccountInitialBalance)
		genAccounts = createGenesisAccounts(cfg.preFundedAccounts)
		balances = createBalances(cfg.preFundedAccounts, coin)
	}

	return
}

// ConfigOption defines a function that can modify the NetworkConfig.
// The purpose of this is to force to be declarative when the default configuration
// requires to be changed.
type ConfigOption func(*Config)

// WithChainID sets a custom chainID for the network. It panics if the chainID is invalid.
func WithChainID(chainID string) ConfigOption {
	chainIDNum, err := evmostypes.ParseChainID(chainID)
	if err != nil {
		panic(err)
	}
	return func(cfg *Config) {
		cfg.chainID = chainID
		cfg.eip155ChainID = chainIDNum
	}
}

// WithAmountOfValidators sets the amount of validators for the network.
func WithAmountOfValidators(amount int) ConfigOption {
	return func(cfg *Config) {
		cfg.amountOfValidators = amount
	}
}

// WithPreFundedAccounts sets the pre-funded accounts for the network.
func WithPreFundedAccounts(accounts ...sdktypes.AccAddress) ConfigOption {
	return func(cfg *Config) {
		cfg.preFundedAccounts = accounts
	}
}

// WithBalances sets the specific balances for the pre-funded accounts, that
// are being set up for the network.
func WithBalances(balances ...banktypes.Balance) ConfigOption {
	return func(cfg *Config) {
		cfg.balances = append(cfg.balances, balances...)
	}
}

// WithDenom sets the denom for the network.
func WithDenom(denom string) ConfigOption {
	return func(cfg *Config) {
		cfg.denom = denom
	}
}

// WithCustomGenesis sets the custom genesis of the network for specific modules.
func WithCustomGenesis(customGenesis CustomGenesisState) ConfigOption {
	return func(cfg *Config) {
		cfg.customGenesisState = customGenesis
	}
<<<<<<< HEAD
}

// WithOtherDenoms sets other possible coin denominations for the network.
func WithOtherDenoms(otherDenoms []string) ConfigOption {
	return func(cfg *Config) {
		cfg.otherCoinDenom = otherDenoms
	}
=======
>>>>>>> c1dfc2a9
}<|MERGE_RESOLUTION|>--- conflicted
+++ resolved
@@ -25,10 +25,7 @@
 	balances           []banktypes.Balance
 	denom              string
 	customGenesisState CustomGenesisState
-<<<<<<< HEAD
 	otherCoinDenom     []string
-=======
->>>>>>> c1dfc2a9
 }
 
 type CustomGenesisState map[string]interface{}
@@ -59,9 +56,8 @@
 		accounts := getAccAddrsFromBalances(balances)
 		genAccounts = createGenesisAccounts(accounts)
 	} else {
-		coin := sdktypes.NewCoin(cfg.denom, PrefundedAccountInitialBalance)
 		genAccounts = createGenesisAccounts(cfg.preFundedAccounts)
-		balances = createBalances(cfg.preFundedAccounts, coin)
+		balances = createBalances(cfg.preFundedAccounts, []string{cfg.denom})
 	}
 
 	return
@@ -118,7 +114,6 @@
 	return func(cfg *Config) {
 		cfg.customGenesisState = customGenesis
 	}
-<<<<<<< HEAD
 }
 
 // WithOtherDenoms sets other possible coin denominations for the network.
@@ -126,6 +121,4 @@
 	return func(cfg *Config) {
 		cfg.otherCoinDenom = otherDenoms
 	}
-=======
->>>>>>> c1dfc2a9
 }