--- conflicted
+++ resolved
@@ -58,17 +58,10 @@
 }
 
 // ExecuteCosmosTx creates, signs and broadcasts a Cosmos transaction
-<<<<<<< HEAD
 func (tf *IntegrationTxFactory) ExecuteCosmosTx(privKey cryptotypes.PrivKey, txArgs CosmosTxArgs) (abcitypes.ExecTxResult, error) {
-	txBuilder, err := tf.buildTx(privKey, txArgs)
+	txBuilder, err := tf.BuildCosmosTx(privKey, txArgs)
 	if err != nil {
 		return abcitypes.ExecTxResult{}, errorsmod.Wrap(err, "failed to build tx")
-=======
-func (tf *IntegrationTxFactory) ExecuteCosmosTx(privKey cryptotypes.PrivKey, txArgs CosmosTxArgs) (abcitypes.ResponseDeliverTx, error) {
-	signedTx, err := tf.BuildCosmosTx(privKey, txArgs)
-	if err != nil {
-		return abcitypes.ResponseDeliverTx{}, errorsmod.Wrap(err, "failed to generate tx")
->>>>>>> ba74122e
 	}
 
 	txBytes, err := tf.encodeTx(signedTx)
