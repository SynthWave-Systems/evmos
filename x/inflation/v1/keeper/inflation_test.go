--- conflicted
+++ resolved
@@ -24,26 +24,15 @@
 			"pass",
 			sdk.NewCoin(denomMint, math.NewInt(1_000_000)),
 			func() {},
-<<<<<<< HEAD
-			sdk.NewCoin(denomMint, math.NewInt(533_333)),
-			sdk.NewCoin(denomMint, math.NewInt(333_333)),
-			sdk.NewDecCoins(sdk.NewDecCoin(denomMint, math.NewInt(133_334))),
-=======
 			sdk.NewCoin(denomMint, sdk.NewInt(533_333)),
 			sdk.NewDecCoins(sdk.NewDecCoin(denomMint, sdk.NewInt(466_667))),
->>>>>>> ba74122e
 			true,
 		},
 		{
 			"pass - no coins minted ",
 			sdk.NewCoin(denomMint, math.ZeroInt()),
 			func() {},
-<<<<<<< HEAD
-			sdk.NewCoin(denomMint, math.ZeroInt()),
-			sdk.NewCoin(denomMint, math.ZeroInt()),
-=======
 			sdk.NewCoin(denomMint, sdk.ZeroInt()),
->>>>>>> ba74122e
 			sdk.DecCoins(nil),
 			true,
 		},
@@ -70,20 +59,9 @@
 				denomMint,
 			)
 
-<<<<<<< HEAD
-			incentives := suite.app.AccountKeeper.GetModuleAddress(incentivestypes.ModuleName)
-			balanceUsageIncentives := suite.app.BankKeeper.GetBalance(
-				suite.ctx,
-				incentives,
-				denomMint,
-			)
-
 			pool, err := suite.app.DistrKeeper.FeePool.Get(suite.ctx)
 			suite.Require().NoError(err)
 			balanceCommunityPool := pool.CommunityPool
-=======
-			balanceCommunityPool := suite.app.DistrKeeper.GetFeePoolCommunityCoins(suite.ctx)
->>>>>>> ba74122e
 
 			if tc.expPass {
 				suite.Require().NoError(err, tc.name)
