--- conflicted
+++ resolved
@@ -4,10 +4,7 @@
 	"time"
 
 	"cosmossdk.io/math"
-<<<<<<< HEAD
-=======
 	sdk "github.com/cosmos/cosmos-sdk/types"
->>>>>>> ba74122e
 
 	//nolint:revive // dot imports are fine for Ginkgo
 	. "github.com/onsi/ginkgo/v2"
@@ -105,15 +102,9 @@
 				params := s.app.InflationKeeper.GetParams(s.ctx)
 				params.EnableInflation = true
 				params.InflationDistribution = types.InflationDistribution{
-<<<<<<< HEAD
-					UsageIncentives: math.LegacyNewDecWithPrec(533333334, 9), // 0.53 = 40% / (1 - 25%)
-					StakingRewards:  math.LegacyNewDecWithPrec(333333333, 9), // 0.33 = 25% / (1 - 25%)
-					CommunityPool:   math.LegacyNewDecWithPrec(133333333, 9), // 0.13 = 10% / (1 - 25%)
-=======
-					StakingRewards:  sdk.NewDecWithPrec(333333333, 9),
-					CommunityPool:   sdk.NewDecWithPrec(666666667, 9),
+					StakingRewards:  math.LegacyNewDecWithPrec(333333333, 9),
+					CommunityPool:   math.LegacyNewDecWithPrec(666666667, 9),
 					UsageIncentives: math.LegacyZeroDec(), // Deprecated
->>>>>>> ba74122e
 				}
 				_ = s.app.InflationKeeper.SetParams(s.ctx, params)
 			})
