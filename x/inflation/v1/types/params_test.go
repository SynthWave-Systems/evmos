package types

import (
	"testing"

	"cosmossdk.io/math"
<<<<<<< HEAD
=======
	sdk "github.com/cosmos/cosmos-sdk/types"
>>>>>>> ba74122e
	"github.com/stretchr/testify/suite"
)

type ParamsTestSuite struct {
	suite.Suite
}

func TestParamsTestSuite(t *testing.T) {
	suite.Run(t, new(ParamsTestSuite))
}

func (suite *ParamsTestSuite) TestParamsValidate() {
	validExponentialCalculation := ExponentialCalculation{
		A:             math.LegacyNewDec(int64(300_000_000)),
		R:             math.LegacyNewDecWithPrec(5, 1),
		C:             math.LegacyNewDec(int64(9_375_000)),
		BondingTarget: math.LegacyNewDecWithPrec(50, 2),
		MaxVariance:   math.LegacyNewDecWithPrec(20, 2),
	}

	validInflationDistribution := InflationDistribution{
<<<<<<< HEAD
		StakingRewards:  math.LegacyNewDecWithPrec(533334, 6),
		UsageIncentives: math.LegacyNewDecWithPrec(333333, 6),
		CommunityPool:   math.LegacyNewDecWithPrec(133333, 6),
=======
		StakingRewards:  sdk.NewDecWithPrec(533334, 6),
		UsageIncentives: math.LegacyZeroDec(),
		CommunityPool:   sdk.NewDecWithPrec(466666, 6),
>>>>>>> ba74122e
	}

	testCases := []struct {
		name     string
		params   Params
		expError bool
	}{
		{
			"default",
			DefaultParams(),
			false,
		},
		{
			"valid",
			NewParams(
				"aevmos",
				validExponentialCalculation,
				validInflationDistribution,
				true,
			),
			false,
		},
		{
			"valid param literal",
			Params{
				MintDenom:              "aevmos",
				ExponentialCalculation: validExponentialCalculation,
				InflationDistribution:  validInflationDistribution,
				EnableInflation:        true,
			},
			false,
		},
		{
			"invalid - denom",
			NewParams(
				"/aevmos",
				validExponentialCalculation,
				validInflationDistribution,
				true,
			),
			true,
		},
		{
			"invalid - denom",
			Params{
				MintDenom:              "",
				ExponentialCalculation: validExponentialCalculation,
				InflationDistribution:  validInflationDistribution,
				EnableInflation:        true,
			},
			true,
		},
		{
			"invalid - exponential calculation - negative A",
			Params{
				MintDenom: "aevmos",
				ExponentialCalculation: ExponentialCalculation{
					A:             math.LegacyNewDec(int64(-1)),
					R:             math.LegacyNewDecWithPrec(5, 1),
					C:             math.LegacyNewDec(int64(9_375_000)),
					BondingTarget: math.LegacyNewDecWithPrec(50, 2),
					MaxVariance:   math.LegacyNewDecWithPrec(20, 2),
				},
				InflationDistribution: validInflationDistribution,
				EnableInflation:       true,
			},
			true,
		},
		{
			"invalid - exponential calculation - R greater than 1",
			Params{
				MintDenom: "aevmos",
				ExponentialCalculation: ExponentialCalculation{
					A:             math.LegacyNewDec(int64(300_000_000)),
					R:             math.LegacyNewDecWithPrec(5, 0),
					C:             math.LegacyNewDec(int64(9_375_000)),
					BondingTarget: math.LegacyNewDecWithPrec(50, 2),
					MaxVariance:   math.LegacyNewDecWithPrec(20, 2),
				},
				InflationDistribution: validInflationDistribution,
				EnableInflation:       true,
			},
			true,
		},
		{
			"invalid - exponential calculation - negative R",
			Params{
				MintDenom: "aevmos",
				ExponentialCalculation: ExponentialCalculation{
					A:             math.LegacyNewDec(int64(300_000_000)),
					R:             math.LegacyNewDecWithPrec(-5, 1),
					C:             math.LegacyNewDec(int64(9_375_000)),
					BondingTarget: math.LegacyNewDecWithPrec(50, 2),
					MaxVariance:   math.LegacyNewDecWithPrec(20, 2),
				},
				InflationDistribution: validInflationDistribution,
				EnableInflation:       true,
			},
			true,
		},
		{
			"invalid - exponential calculation - negative C",
			Params{
				MintDenom: "aevmos",
				ExponentialCalculation: ExponentialCalculation{
					A:             math.LegacyNewDec(int64(300_000_000)),
					R:             math.LegacyNewDecWithPrec(5, 1),
					C:             math.LegacyNewDec(int64(-9_375_000)),
					BondingTarget: math.LegacyNewDecWithPrec(50, 2),
					MaxVariance:   math.LegacyNewDecWithPrec(20, 2),
				},
				InflationDistribution: validInflationDistribution,
				EnableInflation:       true,
			},
			true,
		},
		{
			"invalid - exponential calculation - BondingTarget greater than 1",
			Params{
				MintDenom: "aevmos",
				ExponentialCalculation: ExponentialCalculation{
					A:             math.LegacyNewDec(int64(300_000_000)),
					R:             math.LegacyNewDecWithPrec(5, 1),
					C:             math.LegacyNewDec(int64(9_375_000)),
					BondingTarget: math.LegacyNewDecWithPrec(50, 1),
					MaxVariance:   math.LegacyNewDecWithPrec(20, 2),
				},
				InflationDistribution: validInflationDistribution,
				EnableInflation:       true,
			},
			true,
		},
		{
			"invalid - exponential calculation - negative BondingTarget",
			Params{
				MintDenom: "aevmos",
				ExponentialCalculation: ExponentialCalculation{
					A:             math.LegacyNewDec(int64(300_000_000)),
					R:             math.LegacyNewDecWithPrec(5, 1),
					C:             math.LegacyNewDec(int64(9_375_000)),
					BondingTarget: math.LegacyNewDecWithPrec(50, 2).Neg(),
					MaxVariance:   math.LegacyNewDecWithPrec(20, 2),
				},
				InflationDistribution: validInflationDistribution,
				EnableInflation:       true,
			},
			true,
		},
		{
			"invalid - exponential calculation - negative max Variance",
			Params{
				MintDenom: "aevmos",
				ExponentialCalculation: ExponentialCalculation{
					A:             math.LegacyNewDec(int64(300_000_000)),
					R:             math.LegacyNewDecWithPrec(5, 1),
					C:             math.LegacyNewDec(int64(9_375_000)),
					BondingTarget: math.LegacyNewDecWithPrec(50, 2),
					MaxVariance:   math.LegacyNewDecWithPrec(20, 2).Neg(),
				},
				InflationDistribution: validInflationDistribution,
				EnableInflation:       true,
			},
			true,
		},
		{
			"invalid - inflation distribution - negative staking rewards",
			Params{
				MintDenom:              "aevmos",
				ExponentialCalculation: validExponentialCalculation,
				InflationDistribution: InflationDistribution{
					StakingRewards:  math.LegacyOneDec().Neg(),
					UsageIncentives: math.LegacyNewDecWithPrec(333333, 6),
					CommunityPool:   math.LegacyNewDecWithPrec(133333, 6),
				},
				EnableInflation: true,
			},
			true,
		},
		{
			"invalid - inflation distribution - negative usage incentives",
			Params{
				MintDenom:              "aevmos",
				ExponentialCalculation: validExponentialCalculation,
				InflationDistribution: InflationDistribution{
					StakingRewards:  math.LegacyNewDecWithPrec(533334, 6),
					UsageIncentives: math.LegacyOneDec().Neg(),
					CommunityPool:   math.LegacyNewDecWithPrec(133333, 6),
				},
				EnableInflation: true,
			},
			true,
		},
		{
			"invalid - inflation distribution - negative community pool rewards",
			Params{
				MintDenom:              "aevmos",
				ExponentialCalculation: validExponentialCalculation,
				InflationDistribution: InflationDistribution{
					StakingRewards:  math.LegacyNewDecWithPrec(533334, 6),
					UsageIncentives: math.LegacyNewDecWithPrec(333333, 6),
					CommunityPool:   math.LegacyOneDec().Neg(),
				},
				EnableInflation: true,
			},
			true,
		},
		{
			"invalid - inflation distribution - total distribution ratio unequal 1",
			Params{
				MintDenom:              "aevmos",
				ExponentialCalculation: validExponentialCalculation,
				InflationDistribution: InflationDistribution{
					StakingRewards:  math.LegacyNewDecWithPrec(533333, 6),
					UsageIncentives: math.LegacyNewDecWithPrec(333333, 6),
					CommunityPool:   math.LegacyNewDecWithPrec(133333, 6),
				},
				EnableInflation: true,
			},
			true,
		},
	}

	for _, tc := range testCases {
		err := tc.params.Validate()

		if tc.expError {
			suite.Require().Error(err, tc.name)
		} else {
			suite.Require().NoError(err, tc.name)
		}
	}
}<|MERGE_RESOLUTION|>--- conflicted
+++ resolved
@@ -4,10 +4,6 @@
 	"testing"
 
 	"cosmossdk.io/math"
-<<<<<<< HEAD
-=======
-	sdk "github.com/cosmos/cosmos-sdk/types"
->>>>>>> ba74122e
 	"github.com/stretchr/testify/suite"
 )
 
@@ -29,15 +25,9 @@
 	}
 
 	validInflationDistribution := InflationDistribution{
-<<<<<<< HEAD
 		StakingRewards:  math.LegacyNewDecWithPrec(533334, 6),
-		UsageIncentives: math.LegacyNewDecWithPrec(333333, 6),
-		CommunityPool:   math.LegacyNewDecWithPrec(133333, 6),
-=======
-		StakingRewards:  sdk.NewDecWithPrec(533334, 6),
 		UsageIncentives: math.LegacyZeroDec(),
-		CommunityPool:   sdk.NewDecWithPrec(466666, 6),
->>>>>>> ba74122e
+		CommunityPool:   math.LegacyNewDecWithPrec(466666, 6),
 	}
 
 	testCases := []struct {
