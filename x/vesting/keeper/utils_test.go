package keeper_test

import (
	"math"
	"strings"
	"time"

	//nolint:revive // dot imports are fine for Ginkgo
	. "github.com/onsi/gomega"

	sdkmath "cosmossdk.io/math"
	"github.com/cosmos/cosmos-sdk/baseapp"
	"github.com/cosmos/cosmos-sdk/client"
	sdk "github.com/cosmos/cosmos-sdk/types"
	authtypes "github.com/cosmos/cosmos-sdk/x/auth/types"
	govv1types "github.com/cosmos/cosmos-sdk/x/gov/types/v1"
	stakingkeeper "github.com/cosmos/cosmos-sdk/x/staking/keeper"
	stakingtypes "github.com/cosmos/cosmos-sdk/x/staking/types"
	"github.com/ethereum/go-ethereum/common"
	ethtypes "github.com/ethereum/go-ethereum/core/types"
	"github.com/ethereum/go-ethereum/crypto"

	"github.com/evmos/evmos/v16/app"
	cosmosante "github.com/evmos/evmos/v16/app/ante/cosmos"
	evmante "github.com/evmos/evmos/v16/app/ante/evm"
	"github.com/evmos/evmos/v16/contracts"
	"github.com/evmos/evmos/v16/crypto/ethsecp256k1"
	"github.com/evmos/evmos/v16/encoding"
	"github.com/evmos/evmos/v16/testutil"
	utiltx "github.com/evmos/evmos/v16/testutil/tx"
	evmostypes "github.com/evmos/evmos/v16/types"
	"github.com/evmos/evmos/v16/utils"
	epochstypes "github.com/evmos/evmos/v16/x/epochs/types"
	evmtypes "github.com/evmos/evmos/v16/x/evm/types"
	"github.com/evmos/evmos/v16/x/vesting/types"

	"github.com/stretchr/testify/require"
)

func (suite *KeeperTestSuite) DoSetupTest(t require.TestingT) {
	checkTx := false

	// account key
	priv, err := ethsecp256k1.GenerateKey()
	require.NoError(t, err)
	suite.address = common.BytesToAddress(priv.PubKey().Address().Bytes())
	suite.signer = utiltx.NewSigner(priv)
	suite.priv = priv

	// consensus key
	priv, err = ethsecp256k1.GenerateKey()
	require.NoError(t, err)
	suite.consAddress = sdk.ConsAddress(priv.PubKey().Address())

	// Init app
	chainID := utils.TestnetChainID + "-1"
	suite.app = app.Setup(checkTx, nil, chainID)

	// Set Context
	header := testutil.NewHeader(
		1, time.Now().UTC(), chainID, suite.consAddress, nil, nil,
	)
	suite.ctx = suite.app.BaseApp.NewContextLegacy(false, header)

	// Setup query helpers
	queryHelperEvm := baseapp.NewQueryServerTestHelper(suite.ctx, suite.app.InterfaceRegistry())
	evmtypes.RegisterQueryServer(queryHelperEvm, suite.app.EvmKeeper)
	suite.queryClientEvm = evmtypes.NewQueryClient(queryHelperEvm)

	queryHelper := baseapp.NewQueryServerTestHelper(suite.ctx, suite.app.InterfaceRegistry())
	types.RegisterQueryServer(queryHelper, suite.app.VestingKeeper)
	suite.queryClient = types.NewQueryClient(queryHelper)

	suite.govQueryClient = govv1types.NewQueryClient(queryHelper)

	// Set epoch start time and height for all epoch identifiers from the epoch
	// module
	identifiers := []string{epochstypes.WeekEpochID, epochstypes.DayEpochID}
	for _, identifier := range identifiers {
		epoch, found := suite.app.EpochsKeeper.GetEpochInfo(suite.ctx, identifier)
		suite.Require().True(found)
		epoch.StartTime = suite.ctx.BlockTime()
		epoch.CurrentEpochStartHeight = suite.ctx.BlockHeight()
		suite.app.EpochsKeeper.SetEpochInfo(suite.ctx, epoch)
	}

	acc := &evmostypes.EthAccount{
		BaseAccount: authtypes.NewBaseAccount(sdk.AccAddress(suite.address.Bytes()), nil, 0, 0),
		CodeHash:    common.BytesToHash(crypto.Keccak256(nil)).String(),
	}

	suite.app.AccountKeeper.SetAccount(suite.ctx, acc)

	// fund signer acc to pay for tx fees
	amt := sdkmath.NewInt(int64(math.Pow10(18) * 2))
	err = testutil.FundAccount(
		suite.ctx,
		suite.app.BankKeeper,
		suite.priv.PubKey().Address().Bytes(),
		sdk.NewCoins(sdk.NewCoin(utils.BaseDenom, amt)),
	)
	suite.Require().NoError(err)

	// Set Validator
	valAddr := sdk.ValAddress(suite.address.Bytes())
	validator, err := stakingtypes.NewValidator(valAddr.String(), priv.PubKey(), stakingtypes.Description{})
	require.NoError(t, err)
	validator = stakingkeeper.TestingUpdateValidator(&suite.app.StakingKeeper, suite.ctx, validator, true)
	err = suite.app.StakingKeeper.Hooks().AfterValidatorCreated(suite.ctx, valAddr)
	require.NoError(t, err)
	err = suite.app.StakingKeeper.SetValidatorByConsAddr(suite.ctx, validator)
	require.NoError(t, err)
	validators, err := s.app.StakingKeeper.GetValidators(s.ctx, 1)
	require.NoError(t, err)
	suite.validator = validators[0]

	encodingConfig := encoding.MakeConfig(app.ModuleBasics)
	suite.clientCtx = client.Context{}.WithTxConfig(encodingConfig.TxConfig)
	suite.ethSigner = ethtypes.LatestSignerForChainID(suite.app.EvmKeeper.ChainID())

	// Deploy contracts
	contract, err = suite.DeployContract(erc20Name, erc20Symbol, erc20Decimals)
	require.NoError(t, err)
	contract2, err = suite.DeployContract(erc20Name2, erc20Symbol2, erc20Decimals)
	require.NoError(t, err)

	// Set correct denom in govKeeper
<<<<<<< HEAD
	govParams, err := suite.app.GovKeeper.Params.Get(suite.ctx)
	suite.Require().NoError(err, "failed to get gov params")
=======
	govParams := suite.app.GovKeeper.GetParams(suite.ctx)
>>>>>>> 697f581b
	govParams.MinDeposit = sdk.NewCoins(sdk.NewCoin(utils.BaseDenom, sdkmath.NewInt(1e6)))
	votingPeriod := time.Second
	govParams.VotingPeriod = &votingPeriod
	err = suite.app.GovKeeper.Params.Set(suite.ctx, govParams)
	suite.Require().NoError(err, "failed to set gov params")
}

// Commit commits and starts a new block with an updated context.
func (suite *KeeperTestSuite) Commit() {
	suite.CommitAfter(time.Second * 0)
}

// Commit commits a block at a given time.
func (suite *KeeperTestSuite) CommitAfter(t time.Duration) {
	var err error
	suite.ctx, err = testutil.CommitAndCreateNewCtx(suite.ctx, suite.app, t, nil)
	suite.Require().NoError(err)
}

// MintFeeCollector mints coins with the bank modules and sends them to the fee
// collector.
func (suite *KeeperTestSuite) MintFeeCollector(coins sdk.Coins) {
	err := suite.app.BankKeeper.MintCoins(suite.ctx, types.ModuleName, coins)
	suite.Require().NoError(err)
	err = suite.app.BankKeeper.SendCoinsFromModuleToModule(suite.ctx, types.ModuleName, authtypes.FeeCollectorName, coins)
	suite.Require().NoError(err)
}

// DeployContract deploys the ERC20MinterBurnerDecimalsContract.
func (suite *KeeperTestSuite) DeployContract(
	name, symbol string,
	decimals uint8,
) (common.Address, error) {
	suite.Commit()
	addr, err := testutil.DeployContract(
		suite.ctx,
		suite.app,
		suite.priv,
		suite.queryClientEvm,
		contracts.ERC20MinterBurnerDecimalsContract,
		name, symbol, decimals,
	)
	suite.Commit()
	return addr, err
}

// assertEthFails is a helper function that takes in 1 or more messages and checks
// that they can neither be validated nor delivered using the EthVesting.
func assertEthFails(msgs ...sdk.Msg) {
	insufficientUnlocked := "insufficient unlocked"

	err := validateEthVestingTransactionDecorator(msgs...)
	Expect(err).ToNot(BeNil())
	Expect(strings.Contains(err.Error(), insufficientUnlocked))

	// Sanity check that delivery fails as well
	_, err = testutil.DeliverEthTx(s.app, nil, msgs...)
	Expect(err).ToNot(BeNil())
	Expect(strings.Contains(err.Error(), insufficientUnlocked))
}

// assertEthSucceeds is a helper function, that checks if 1 or more messages
// can be validated and delivered.
func assertEthSucceeds(testAccounts []TestClawbackAccount, funder sdk.AccAddress, dest sdk.AccAddress, amount sdkmath.Int, denom string, msgs ...sdk.Msg) {
	numTestAccounts := len(testAccounts)

	// Track starting balances for all accounts
	granteeBalances := make(sdk.Coins, numTestAccounts)
	funderBalance := s.app.BankKeeper.GetBalance(s.ctx, funder, denom)
	destBalance := s.app.BankKeeper.GetBalance(s.ctx, dest, denom)

	for i, grantee := range testAccounts {
		granteeBalances[i] = s.app.BankKeeper.GetBalance(s.ctx, grantee.address, denom)
	}

	// Validate the AnteHandler passes without issue
	err := validateEthVestingTransactionDecorator(msgs...)
	Expect(err).To(BeNil())

	// Expect delivery to succeed, then compare balances
	_, err = testutil.DeliverEthTx(s.app, nil, msgs...)
	Expect(err).To(BeNil())

	fb := s.app.BankKeeper.GetBalance(s.ctx, funder, denom)
	db := s.app.BankKeeper.GetBalance(s.ctx, dest, denom)

	s.Require().Equal(funderBalance, fb)
	s.Require().Equal(destBalance.AddAmount(amount).Amount.Mul(sdkmath.NewInt(int64(numTestAccounts))), db.Amount)

	for i, account := range testAccounts {
		gb := s.app.BankKeeper.GetBalance(s.ctx, account.address, denom)
		// Use GreaterOrEqual because the gas fee is non-recoverable
		s.Require().GreaterOrEqual(granteeBalances[i].SubAmount(amount).Amount.Uint64(), gb.Amount.Uint64())
	}
}

// delegate is a helper function which creates a message to delegate a given amount of tokens
// to a validator and checks if the Cosmos vesting delegation decorator returns no error.
func delegate(account TestClawbackAccount, coins sdk.Coins) (*stakingtypes.MsgDelegate, error) {
	msg := stakingtypes.NewMsgDelegate(account.address.String(), s.validator.GetOperator(), coins[0])
	dec := cosmosante.NewVestingDelegationDecorator(s.app.AccountKeeper, s.app.StakingKeeper, s.app.BankKeeper, types.ModuleCdc)
	err = testutil.ValidateAnteForMsgs(s.ctx, dec, msg)
	return msg, err
}

// validateEthVestingTransactionDecorator is a helper function to execute the eth vesting transaction decorator
// with 1 or more given messages and return any occurring error.
func validateEthVestingTransactionDecorator(msgs ...sdk.Msg) error {
	dec := evmante.NewEthVestingTransactionDecorator(s.app.AccountKeeper, s.app.BankKeeper, s.app.EvmKeeper)
	err = testutil.ValidateAnteForMsgs(s.ctx, dec, msgs...)
	return err
}<|MERGE_RESOLUTION|>--- conflicted
+++ resolved
@@ -125,12 +125,8 @@
 	require.NoError(t, err)
 
 	// Set correct denom in govKeeper
-<<<<<<< HEAD
 	govParams, err := suite.app.GovKeeper.Params.Get(suite.ctx)
 	suite.Require().NoError(err, "failed to get gov params")
-=======
-	govParams := suite.app.GovKeeper.GetParams(suite.ctx)
->>>>>>> 697f581b
 	govParams.MinDeposit = sdk.NewCoins(sdk.NewCoin(utils.BaseDenom, sdkmath.NewInt(1e6)))
 	votingPeriod := time.Second
 	govParams.VotingPeriod = &votingPeriod
