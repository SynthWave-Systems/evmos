--- conflicted
+++ resolved
@@ -932,12 +932,8 @@
 
 		Context("with deposit made", func() {
 			BeforeEach(func() {
-<<<<<<< HEAD
 				params, err := s.app.GovKeeper.Params.Get(s.ctx)
 				Expect(err).ToNot(HaveOccurred())
-=======
-				params := s.app.GovKeeper.GetParams(s.ctx)
->>>>>>> 697f581b
 				depositAmount := params.MinDeposit[0].Amount.Sub(math.NewInt(1))
 				deposit := sdk.Coins{sdk.Coin{Denom: params.MinDeposit[0].Denom, Amount: depositAmount}}
 
