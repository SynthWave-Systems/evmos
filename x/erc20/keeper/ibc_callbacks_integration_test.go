package keeper_test

import (
	"fmt"
	"math/big"
	"strconv"

	"cosmossdk.io/math"
	sdk "github.com/cosmos/cosmos-sdk/types"
	banktypes "github.com/cosmos/cosmos-sdk/x/bank/types"
	transfertypes "github.com/cosmos/ibc-go/v8/modules/apps/transfer/types"
	channeltypes "github.com/cosmos/ibc-go/v8/modules/core/04-channel/types"
	"github.com/ethereum/go-ethereum/common"
	"github.com/evmos/evmos/v15/app"
	"github.com/evmos/evmos/v15/contracts"
	ibctesting "github.com/evmos/evmos/v15/ibc/testing"
	teststypes "github.com/evmos/evmos/v15/types/tests"
	"github.com/evmos/evmos/v15/utils"
	"github.com/evmos/evmos/v15/x/erc20/types"

	//nolint:revive // dot imports are fine for Ginkgo
	. "github.com/onsi/ginkgo/v2"
)

var _ = Describe("Convert receiving IBC to Erc20", Ordered, func() {
	var (
		sender, receiver string
		receiverAcc      sdk.AccAddress
		senderAcc        sdk.AccAddress
		amount           int64 = 10
		pair             *types.TokenPair
		erc20Denomtrace  transfertypes.DenomTrace
	)

	// Metadata to register OSMO with a Token Pair for testing
	osmoMeta := banktypes.Metadata{
		Description: "IBC Coin for IBC Osmosis Chain",
		Base:        teststypes.UosmoIbcdenom,
		DenomUnits: []*banktypes.DenomUnit{
			{
				Denom:    teststypes.UosmoDenomtrace.BaseDenom,
				Exponent: 0,
			},
		},
		Name:    teststypes.UosmoIbcdenom,
		Symbol:  erc20Symbol,
		Display: teststypes.UosmoDenomtrace.BaseDenom,
	}

	evmosMeta := banktypes.Metadata{
		Description: "Base Denom for Evmos Chain",
		Base:        utils.BaseDenom,
		DenomUnits: []*banktypes.DenomUnit{
			{
				Denom:    teststypes.AevmosDenomtrace.BaseDenom,
				Exponent: 0,
			},
		},
		Name:    utils.BaseDenom,
		Symbol:  erc20Symbol,
		Display: teststypes.AevmosDenomtrace.BaseDenom,
	}

	BeforeEach(func() {
		s.suiteIBCTesting = true
		s.SetupTest()
		s.suiteIBCTesting = false
	})

	Describe("disabled params", func() {
		BeforeEach(func() {
			erc20params := types.DefaultParams()
			erc20params.EnableErc20 = false
			err := s.app.Erc20Keeper.SetParams(s.EvmosChain.GetContext(), erc20params)
			s.Require().NoError(err)

			sender = s.IBCOsmosisChain.SenderAccount.GetAddress().String()
			receiver = s.EvmosChain.SenderAccount.GetAddress().String()
			receiverAcc = sdk.MustAccAddressFromBech32(receiver)
		})
		It("should transfer and not convert to erc20", func() {
			// register the pair to check that it was not converted to ERC-20
			pair, err := s.app.Erc20Keeper.RegisterCoin(s.EvmosChain.GetContext(), osmoMeta)
			s.Require().NoError(err)

			// check balance before transfer is 0
			ibcOsmoBalanceBefore := s.app.BankKeeper.GetBalance(s.EvmosChain.GetContext(), receiverAcc, teststypes.UosmoIbcdenom)
			s.Require().Equal(int64(0), ibcOsmoBalanceBefore.Amount.Int64())

			s.SendAndReceiveMessage(s.pathOsmosisEvmos, s.IBCOsmosisChain, "uosmo", amount, sender, receiver, 1, "")

			// check balance after transfer
			ibcOsmoBalanceAfter := s.app.BankKeeper.GetBalance(s.EvmosChain.GetContext(), receiverAcc, teststypes.UosmoIbcdenom)
			s.Require().Equal(amount, ibcOsmoBalanceAfter.Amount.Int64())

			// check ERC20 balance - should be zero (no conversion)
			balanceERC20TokenAfter := s.app.Erc20Keeper.BalanceOf(s.EvmosChain.GetContext(), contracts.ERC20MinterBurnerDecimalsContract.ABI, pair.GetERC20Contract(), common.BytesToAddress(receiverAcc.Bytes()))
			s.Require().Equal(int64(0), balanceERC20TokenAfter.Int64())
		})
	})
	Describe("enabled params and registered uosmo", func() {
		BeforeEach(func() {
			erc20params := types.DefaultParams()
			erc20params.EnableErc20 = true
			err := s.app.Erc20Keeper.SetParams(s.EvmosChain.GetContext(), erc20params)
			s.Require().NoError(err)

			sender = s.IBCOsmosisChain.SenderAccount.GetAddress().String()
			receiver = s.EvmosChain.SenderAccount.GetAddress().String()
			senderAcc = sdk.MustAccAddressFromBech32(sender)
			receiverAcc = sdk.MustAccAddressFromBech32(receiver)

			// Register uosmo pair
			pair, err = s.app.Erc20Keeper.RegisterCoin(s.EvmosChain.GetContext(), osmoMeta)
			s.Require().NoError(err)
		})
		It("should transfer and convert uosmo to tokens", func() {
			// Check receiver's balance for IBC and ERC-20 before transfer. Should be zero
			balanceTokenBefore := s.app.Erc20Keeper.BalanceOf(s.EvmosChain.GetContext(), contracts.ERC20MinterBurnerDecimalsContract.ABI, pair.GetERC20Contract(), common.BytesToAddress(receiverAcc.Bytes()))
			s.Require().Equal(int64(0), balanceTokenBefore.Int64())

			ibcOsmoBalanceBefore := s.app.BankKeeper.GetBalance(s.EvmosChain.GetContext(), receiverAcc, teststypes.UosmoIbcdenom)
			s.Require().Equal(int64(0), ibcOsmoBalanceBefore.Amount.Int64())

			s.EvmosChain.Coordinator.CommitBlock()
			// Send coins
			s.SendAndReceiveMessage(s.pathOsmosisEvmos, s.IBCOsmosisChain, "uosmo", amount, sender, receiver, 1, "")

			// Check ERC20 balances
			balanceTokenAfter := s.app.Erc20Keeper.BalanceOf(s.EvmosChain.GetContext(), contracts.ERC20MinterBurnerDecimalsContract.ABI, pair.GetERC20Contract(), common.BytesToAddress(receiverAcc.Bytes()))
			s.Require().Equal(amount, balanceTokenAfter.Int64())

			// Check IBC uosmo coin balance - should be zero
			ibcOsmoBalanceAfter := s.app.BankKeeper.GetBalance(s.EvmosChain.GetContext(), receiverAcc, teststypes.UosmoIbcdenom)
			s.Require().Equal(int64(0), ibcOsmoBalanceAfter.Amount.Int64())
		})
		It("should transfer and not convert unregistered coin (uatom)", func() {
			sender = s.IBCCosmosChain.SenderAccount.GetAddress().String()

			// check balance before transfer is 0
			ibcAtomBalanceBefore := s.app.BankKeeper.GetBalance(s.EvmosChain.GetContext(), receiverAcc, teststypes.UatomIbcdenom)
			s.Require().Equal(int64(0), ibcAtomBalanceBefore.Amount.Int64())

			s.EvmosChain.Coordinator.CommitBlock()
			s.SendAndReceiveMessage(s.pathCosmosEvmos, s.IBCCosmosChain, "uatom", amount, sender, receiver, 1, "")

			// check balance after transfer
			ibcAtomBalanceAfter := s.app.BankKeeper.GetBalance(s.EvmosChain.GetContext(), receiverAcc, teststypes.UatomIbcdenom)
			s.Require().Equal(amount, ibcAtomBalanceAfter.Amount.Int64())
		})
		It("should transfer and not convert aevmos", func() {
			// Register 'aevmos' coin in ERC-20 keeper to validate it is not converting the coins when receiving 'aevmos' thru IBC
			pair, err := s.app.Erc20Keeper.RegisterCoin(s.EvmosChain.GetContext(), evmosMeta)
			s.Require().NoError(err)

			aevmosInitialBalance := s.app.BankKeeper.GetBalance(s.EvmosChain.GetContext(), receiverAcc, utils.BaseDenom)

			// 1. Send aevmos from Evmos to Osmosis
			s.SendAndReceiveMessage(s.pathOsmosisEvmos, s.EvmosChain, utils.BaseDenom, amount, receiver, sender, 1, "")

			aevmosAfterBalance := s.app.BankKeeper.GetBalance(s.EvmosChain.GetContext(), receiverAcc, utils.BaseDenom)
			s.Require().Equal(aevmosInitialBalance.Amount.Sub(math.NewInt(amount)).Sub(sendAndReceiveMsgFee), aevmosAfterBalance.Amount)

			// check ibc aevmos coins balance on Osmosis
			aevmosIBCBalanceBefore := s.IBCOsmosisChain.GetSimApp().BankKeeper.GetBalance(s.IBCOsmosisChain.GetContext(), senderAcc, teststypes.AevmosIbcdenom)
			s.Require().Equal(amount, aevmosIBCBalanceBefore.Amount.Int64())

			// 2. Send aevmos IBC coins from Osmosis to Evmos
			ibcCoinMeta := fmt.Sprintf("%s/%s", teststypes.AevmosDenomtrace.Path, teststypes.AevmosDenomtrace.BaseDenom)
			s.SendBackCoins(s.pathOsmosisEvmos, s.IBCOsmosisChain, teststypes.AevmosIbcdenom, amount, sender, receiver, 1, ibcCoinMeta)

			// check ibc aevmos coins balance on Osmosis - should be zero
			aevmosIBCSenderFinalBalance := s.IBCOsmosisChain.GetSimApp().BankKeeper.GetBalance(s.IBCOsmosisChain.GetContext(), senderAcc, teststypes.AevmosIbcdenom)
			s.Require().Equal(int64(0), aevmosIBCSenderFinalBalance.Amount.Int64())

			// check aevmos balance after transfer - should be equal to initial balance
			aevmosFinalBalance := s.app.BankKeeper.GetBalance(s.EvmosChain.GetContext(), receiverAcc, utils.BaseDenom)

			totalFees := sendBackCoinsFee.Add(sendAndReceiveMsgFee)
			s.Require().Equal(aevmosInitialBalance.Amount.Sub(totalFees), aevmosFinalBalance.Amount)

			// check IBC Coin balance - should be zero
			ibcCoinsBalance := s.app.BankKeeper.GetBalance(s.EvmosChain.GetContext(), receiverAcc, teststypes.AevmosIbcdenom)
			s.Require().Equal(int64(0), ibcCoinsBalance.Amount.Int64())

			// Check ERC20 balances - should be zero
			balanceTokenAfter := s.app.Erc20Keeper.BalanceOf(s.EvmosChain.GetContext(), contracts.ERC20MinterBurnerDecimalsContract.ABI, pair.GetERC20Contract(), common.BytesToAddress(receiverAcc.Bytes()))
			s.Require().Equal(int64(0), balanceTokenAfter.Int64())
		})
		It("should transfer and convert original erc20", func() {
			uosmoInitialBalance := s.IBCOsmosisChain.GetSimApp().BankKeeper.GetBalance(s.IBCOsmosisChain.GetContext(), senderAcc, "uosmo")

			// 1. Send 'uosmo' from Osmosis to Evmos
			s.SendAndReceiveMessage(s.pathOsmosisEvmos, s.IBCOsmosisChain, "uosmo", amount, sender, receiver, 1, "")

			// validate 'uosmo' was transferred successfully and converted to ERC20
			balanceERC20Token := s.app.Erc20Keeper.BalanceOf(s.EvmosChain.GetContext(), contracts.ERC20MinterBurnerDecimalsContract.ABI, pair.GetERC20Contract(), common.BytesToAddress(receiverAcc.Bytes()))
			s.Require().Equal(amount, balanceERC20Token.Int64())

			// 2. Transfer back the erc20 from Evmos to Osmosis
			ibcCoinMeta := fmt.Sprintf("%s/%s", teststypes.UosmoDenomtrace.Path, teststypes.UosmoDenomtrace.BaseDenom)
			s.SendBackCoins(s.pathOsmosisEvmos, s.EvmosChain, types.ModuleName+"/"+pair.GetERC20Contract().String(), amount, receiver, sender, 1, ibcCoinMeta)

			// after transfer, ERC-20 token balance should be zero
			balanceTokenAfter := s.app.Erc20Keeper.BalanceOf(s.EvmosChain.GetContext(), contracts.ERC20MinterBurnerDecimalsContract.ABI, pair.GetERC20Contract(), common.BytesToAddress(receiverAcc.Bytes()))
			s.Require().Equal(int64(0), balanceTokenAfter.Int64())

			// check IBC Coin balance - should be zero
			ibcCoinsBalance := s.app.BankKeeper.GetBalance(s.EvmosChain.GetContext(), receiverAcc, teststypes.UosmoIbcdenom)
			s.Require().Equal(int64(0), ibcCoinsBalance.Amount.Int64())

			// Final balance on Osmosis should be equal to initial balance
			uosmoFinalBalance := s.IBCOsmosisChain.GetSimApp().BankKeeper.GetBalance(s.IBCOsmosisChain.GetContext(), senderAcc, "uosmo")
			s.Require().Equal(uosmoInitialBalance.Amount.Int64(), uosmoFinalBalance.Amount.Int64())
		})
	})

<<<<<<< HEAD
			sender = s.IBCOsmosisChain.SenderAccount.GetAddress().String()
			// receiver address is on Osmosis Chain also,
			// but funds are transferred to this address in Evmos chain
			receiver = s.EvmosChain.SenderAccount.GetAddress().String()
			senderAcc = sdk.MustAccAddressFromBech32(sender)
			receiverAcc = sdk.MustAccAddressFromBech32(receiver)

			// Register uosmo pair
			var err error
			pair, err = s.app.Erc20Keeper.RegisterCoin(s.EvmosChain.GetContext(), osmoMeta)
			s.Require().NoError(err)

			// Authorize channel-0 for claims (Evmos-Osmosis)
			params := s.app.ClaimsKeeper.GetParams(s.EvmosChain.GetContext())
			params.AuthorizedChannels = []string{
				"channel-0",
			}
			s.app.ClaimsKeeper.SetParams(s.EvmosChain.GetContext(), params) //nolint:errcheck
		})
		It("it should perform the claim and convert the received tokens", func() {
			// Register claims record
			initialClaimAmount := math.NewInt(100)
			claimableAmount := math.NewInt(25)
			s.app.ClaimsKeeper.SetClaimsRecord(s.EvmosChain.GetContext(), senderAcc, claimstypes.ClaimsRecord{
				InitialClaimableAmount: initialClaimAmount,
				ActionsCompleted:       []bool{true, true, true, false},
			})

			// escrow coins in module
			coins := sdk.NewCoins(sdk.NewCoin(utils.BaseDenom, claimableAmount))
			err := testutil.FundModuleAccount(s.EvmosChain.GetContext(), s.app.BankKeeper, claimstypes.ModuleName, coins)
			s.Require().NoError(err)

			receiverInitialAevmosBalance := s.app.BankKeeper.GetBalance(s.EvmosChain.GetContext(), receiverAcc, utils.BaseDenom)

			uosmoInitialBalance := s.IBCOsmosisChain.GetSimApp().BankKeeper.GetBalance(s.IBCOsmosisChain.GetContext(), senderAcc, "uosmo")

			// Send 'uosmo' from Osmosis address with claims to Evmos address
			// send the corresponding amount to trigger the claim
			amount, _ := strconv.ParseInt(claimstypes.IBCTriggerAmt, 10, 64)
			s.SendAndReceiveMessage(s.pathOsmosisEvmos, s.IBCOsmosisChain, "uosmo", amount, sender, receiver, 1, "")

			// should trigger claims logic and send aevmos coins from claims to receiver

			// ERC-20 balance should be the transferred amount
			balanceTokenAfter := s.app.Erc20Keeper.BalanceOf(s.EvmosChain.GetContext(), contracts.ERC20MinterBurnerDecimalsContract.ABI, pair.GetERC20Contract(), common.BytesToAddress(receiverAcc.Bytes()))
			s.Require().Equal(amount, balanceTokenAfter.Int64())

			// IBC coin balance should be zero
			ibcCoinsBalance := s.app.BankKeeper.GetBalance(s.EvmosChain.GetContext(), receiverAcc, teststypes.UosmoIbcdenom)
			s.Require().Equal(int64(0), ibcCoinsBalance.Amount.Int64())

			// validate that Osmosis address balance is correct
			uosmoFinalBalance := s.IBCOsmosisChain.GetSimApp().BankKeeper.GetBalance(s.IBCOsmosisChain.GetContext(), senderAcc, "uosmo")
			s.Require().Equal(uosmoInitialBalance.Amount.Int64()-amount, uosmoFinalBalance.Amount.Int64())

			// validate that Receiver address on Evmos got the claims tokens
			receiverFinalAevmosBalance := s.app.BankKeeper.GetBalance(s.EvmosChain.GetContext(), receiverAcc, utils.BaseDenom)

			s.Require().Equal(receiverInitialAevmosBalance.Amount.Add(claimableAmount).Sub(sendBackCoinsFee), receiverFinalAevmosBalance.Amount)
		})
	})
=======
>>>>>>> ba74122e
	Describe("registered erc20", func() {
		BeforeEach(func() { //nolint:dupl
			erc20params := types.DefaultParams()
			erc20params.EnableErc20 = true
			err := s.app.Erc20Keeper.SetParams(s.EvmosChain.GetContext(), erc20params)
			s.Require().NoError(err)

			receiver = s.IBCOsmosisChain.SenderAccount.GetAddress().String()
			sender = s.EvmosChain.SenderAccount.GetAddress().String()
			receiverAcc = sdk.MustAccAddressFromBech32(receiver)
			senderAcc = sdk.MustAccAddressFromBech32(sender)

			// Register ERC20 pair
			addr, err := s.DeployContractToChain("testcoin", "tt", 18)
			s.Require().NoError(err)
			pair, err = s.app.Erc20Keeper.RegisterERC20(s.EvmosChain.GetContext(), addr)
			s.Require().NoError(err)

			erc20Denomtrace = transfertypes.DenomTrace{
				Path:      "transfer/channel-0",
				BaseDenom: pair.Denom,
			}

			s.EvmosChain.SenderAccount.SetSequence(s.EvmosChain.SenderAccount.GetSequence() + 1) //nolint:errcheck
		})
		It("should convert erc20 ibc voucher to original erc20", func() {
			// Mint tokens and send to receiver
			_, err := s.app.Erc20Keeper.CallEVM(s.EvmosChain.GetContext(), contracts.ERC20MinterBurnerDecimalsContract.ABI, common.BytesToAddress(senderAcc.Bytes()), pair.GetERC20Contract(), true, "mint", common.BytesToAddress(senderAcc.Bytes()), big.NewInt(amount))
			s.Require().NoError(err)
			// Check Balance
			balanceToken := s.app.Erc20Keeper.BalanceOf(s.EvmosChain.GetContext(), contracts.ERC20MinterBurnerDecimalsContract.ABI, pair.GetERC20Contract(), common.BytesToAddress(senderAcc.Bytes()))
			s.Require().Equal(amount, balanceToken.Int64())

			// Convert half of the available tokens
			msgConvertERC20 := types.NewMsgConvertERC20(
				math.NewInt(amount),
				senderAcc,
				pair.GetERC20Contract(),
				common.BytesToAddress(senderAcc.Bytes()),
			)

			err = msgConvertERC20.ValidateBasic()
			s.Require().NoError(err)
			// Use MsgConvertERC20 to convert the ERC20 to a Cosmos IBC Coin
			_, err = s.app.Erc20Keeper.ConvertERC20(s.EvmosChain.GetContext(), msgConvertERC20)
			s.Require().NoError(err)

			// Check Balance
			balanceToken = s.app.Erc20Keeper.BalanceOf(s.EvmosChain.GetContext(), contracts.ERC20MinterBurnerDecimalsContract.ABI, pair.GetERC20Contract(), common.BytesToAddress(senderAcc.Bytes()))
			s.Require().Equal(int64(0), balanceToken.Int64())

			// IBC coin balance should be amount
			erc20CoinsBalance := s.app.BankKeeper.GetBalance(s.EvmosChain.GetContext(), senderAcc, pair.Denom)
			s.Require().Equal(amount, erc20CoinsBalance.Amount.Int64())

			s.EvmosChain.Coordinator.CommitBlock()

			// Attempt to send erc20 into ibc, should send without conversion
			s.SendBackCoins(s.pathOsmosisEvmos, s.EvmosChain, pair.Denom, amount, sender, receiver, 1, pair.Denom)
			s.IBCOsmosisChain.Coordinator.CommitBlock()

			// Check balance on the Osmosis chain
			erc20IBCBalance := s.IBCOsmosisChain.GetSimApp().BankKeeper.GetBalance(s.IBCOsmosisChain.GetContext(), receiverAcc, erc20Denomtrace.IBCDenom())
			s.Require().Equal(amount, erc20IBCBalance.Amount.Int64())

			s.SendAndReceiveMessage(s.pathOsmosisEvmos, s.IBCOsmosisChain, erc20Denomtrace.IBCDenom(), amount, receiver, sender, 1, erc20Denomtrace.GetFullDenomPath())
			// Check Balance
			balanceToken = s.app.Erc20Keeper.BalanceOf(s.EvmosChain.GetContext(), contracts.ERC20MinterBurnerDecimalsContract.ABI, pair.GetERC20Contract(), common.BytesToAddress(senderAcc.Bytes()))
			s.Require().Equal(amount, balanceToken.Int64())
		})
		It("should convert full available balance of erc20 coin to original erc20 token", func() {
			// Mint tokens and send to receiver
			_, err := s.app.Erc20Keeper.CallEVM(s.EvmosChain.GetContext(), contracts.ERC20MinterBurnerDecimalsContract.ABI, common.BytesToAddress(senderAcc.Bytes()), pair.GetERC20Contract(), true, "mint", common.BytesToAddress(senderAcc.Bytes()), big.NewInt(amount))
			s.Require().NoError(err)
			// Check Balance
			balanceToken := s.app.Erc20Keeper.BalanceOf(s.EvmosChain.GetContext(), contracts.ERC20MinterBurnerDecimalsContract.ABI, pair.GetERC20Contract(), common.BytesToAddress(senderAcc.Bytes()))
			s.Require().Equal(amount, balanceToken.Int64())

			// Convert half of the available tokens
			msgConvertERC20 := types.NewMsgConvertERC20(
				math.NewInt(amount),
				senderAcc,
				pair.GetERC20Contract(),
				common.BytesToAddress(senderAcc.Bytes()),
			)

			err = msgConvertERC20.ValidateBasic()
			s.Require().NoError(err)
			// Use MsgConvertERC20 to convert the ERC20 to a Cosmos IBC Coin
			_, err = s.app.Erc20Keeper.ConvertERC20(s.EvmosChain.GetContext(), msgConvertERC20)
			s.Require().NoError(err)

			// Check Balance
			balanceToken = s.app.Erc20Keeper.BalanceOf(s.EvmosChain.GetContext(), contracts.ERC20MinterBurnerDecimalsContract.ABI, pair.GetERC20Contract(), common.BytesToAddress(senderAcc.Bytes()))
			s.Require().Equal(int64(0), balanceToken.Int64())

			// erc20 coin balance should be amount
			erc20CoinsBalance := s.app.BankKeeper.GetBalance(s.EvmosChain.GetContext(), senderAcc, pair.Denom)
			s.Require().Equal(amount, erc20CoinsBalance.Amount.Int64())

			s.EvmosChain.Coordinator.CommitBlock()

			// Attempt to send erc20 into ibc, should send without conversion
			s.SendBackCoins(s.pathOsmosisEvmos, s.EvmosChain, pair.Denom, amount/2, sender, receiver, 1, pair.Denom)
			s.IBCOsmosisChain.Coordinator.CommitBlock()

			// Check balance on the Osmosis chain
			erc20IBCBalance := s.IBCOsmosisChain.GetSimApp().BankKeeper.GetBalance(s.IBCOsmosisChain.GetContext(), receiverAcc, erc20Denomtrace.IBCDenom())
			s.Require().Equal(amount/2, erc20IBCBalance.Amount.Int64())

			s.SendAndReceiveMessage(s.pathOsmosisEvmos, s.IBCOsmosisChain, erc20Denomtrace.IBCDenom(), amount/2, receiver, sender, 1, erc20Denomtrace.GetFullDenomPath())
			// Check Balance
			balanceToken = s.app.Erc20Keeper.BalanceOf(s.EvmosChain.GetContext(), contracts.ERC20MinterBurnerDecimalsContract.ABI, pair.GetERC20Contract(), common.BytesToAddress(senderAcc.Bytes()))
			s.Require().Equal(amount, balanceToken.Int64())

			// IBC coin balance should be zero
			erc20CoinsBalance = s.app.BankKeeper.GetBalance(s.EvmosChain.GetContext(), senderAcc, pair.Denom)
			s.Require().Equal(int64(0), erc20CoinsBalance.Amount.Int64())
		})
		It("send native ERC-20 to osmosis, when sending back IBC coins should convert full balance back to erc20 token", func() {
			// Mint tokens and send to receiver
			_, err := s.app.Erc20Keeper.CallEVM(s.EvmosChain.GetContext(), contracts.ERC20MinterBurnerDecimalsContract.ABI, common.BytesToAddress(senderAcc.Bytes()), pair.GetERC20Contract(), true, "mint", common.BytesToAddress(senderAcc.Bytes()), big.NewInt(amount))
			s.Require().NoError(err)
			// Check Balance
			balanceToken := s.app.Erc20Keeper.BalanceOf(s.EvmosChain.GetContext(), contracts.ERC20MinterBurnerDecimalsContract.ABI, pair.GetERC20Contract(), common.BytesToAddress(senderAcc.Bytes()))
			s.Require().Equal(amount, balanceToken.Int64())

			s.EvmosChain.Coordinator.CommitBlock()

			// Attempt to send 1/2 of erc20 balance via ibc, should convert erc20 tokens to ibc coins and send the converted balance via IBC
			s.SendBackCoins(s.pathOsmosisEvmos, s.EvmosChain, types.ModuleName+"/"+pair.GetERC20Contract().String(), amount/2, sender, receiver, 1, "")
			s.IBCOsmosisChain.Coordinator.CommitBlock()

			// IBC coin balance should be zero
			erc20CoinsBalance := s.app.BankKeeper.GetBalance(s.EvmosChain.GetContext(), senderAcc, pair.Denom)
			s.Require().Equal(int64(0), erc20CoinsBalance.Amount.Int64())

			// Check updated token Balance
			balanceToken = s.app.Erc20Keeper.BalanceOf(s.EvmosChain.GetContext(), contracts.ERC20MinterBurnerDecimalsContract.ABI, pair.GetERC20Contract(), common.BytesToAddress(senderAcc.Bytes()))
			s.Require().Equal(amount/2, balanceToken.Int64())

			// Check balance on the Osmosis chain
			erc20IBCBalance := s.IBCOsmosisChain.GetSimApp().BankKeeper.GetBalance(s.IBCOsmosisChain.GetContext(), receiverAcc, erc20Denomtrace.IBCDenom())
			s.Require().Equal(amount/2, erc20IBCBalance.Amount.Int64())

			// send back the IBC coins from Osmosis to Evmos
			s.SendAndReceiveMessage(s.pathOsmosisEvmos, s.IBCOsmosisChain, erc20Denomtrace.IBCDenom(), amount/2, receiver, sender, 1, erc20Denomtrace.GetFullDenomPath())
			// Check Balance
			balanceToken = s.app.Erc20Keeper.BalanceOf(s.EvmosChain.GetContext(), contracts.ERC20MinterBurnerDecimalsContract.ABI, pair.GetERC20Contract(), common.BytesToAddress(senderAcc.Bytes()))
			s.Require().Equal(amount, balanceToken.Int64())

			// IBC coin balance should be zero
			erc20CoinsBalance = s.app.BankKeeper.GetBalance(s.EvmosChain.GetContext(), senderAcc, pair.Denom)
			s.Require().Equal(int64(0), erc20CoinsBalance.Amount.Int64())
		})
	})
})

var _ = Describe("Convert outgoing ERC20 to IBC", Ordered, func() {
	var (
		sender, receiver string
		receiverAcc      sdk.AccAddress
		senderAcc        sdk.AccAddress
		amount           int64 = 10
		pair             *types.TokenPair
		erc20Denomtrace  transfertypes.DenomTrace
	)

	// Metadata to register OSMO with a Token Pair for testing
	osmoMeta := banktypes.Metadata{
		Description: "IBC Coin for IBC Osmosis Chain",
		Base:        teststypes.UosmoIbcdenom,
		DenomUnits: []*banktypes.DenomUnit{
			{
				Denom:    teststypes.UosmoDenomtrace.BaseDenom,
				Exponent: 0,
			},
		},
		Name:    teststypes.UosmoIbcdenom,
		Symbol:  erc20Symbol,
		Display: teststypes.UosmoDenomtrace.BaseDenom,
	}

	BeforeEach(func() {
		s.suiteIBCTesting = true
		s.SetupTest()
		s.suiteIBCTesting = false
	})

	Describe("disabled params", func() {
		BeforeEach(func() {
			erc20params := types.DefaultParams()
			erc20params.EnableErc20 = true
			err := s.app.Erc20Keeper.SetParams(s.EvmosChain.GetContext(), erc20params)
			s.Require().NoError(err)

			receiver = s.IBCOsmosisChain.SenderAccount.GetAddress().String()
			sender = s.EvmosChain.SenderAccount.GetAddress().String()
			receiverAcc = sdk.MustAccAddressFromBech32(receiver)
			senderAcc = sdk.MustAccAddressFromBech32(sender)

			// Register ERC20 pair
			addr, err := s.DeployContractToChain("testcoin", "tt", 18)
			s.Require().NoError(err)
			pair, err = s.app.Erc20Keeper.RegisterERC20(s.EvmosChain.GetContext(), addr)
			s.Require().NoError(err)
			s.EvmosChain.Coordinator.CommitBlock()
			erc20params.EnableErc20 = false
			err = s.app.Erc20Keeper.SetParams(s.EvmosChain.GetContext(), erc20params)
			s.Require().NoError(err)
		})
		It("should fail transfer and not convert to IBC", func() {
			// Mint tokens and send to receiver
			_, err := s.app.Erc20Keeper.CallEVM(s.EvmosChain.GetContext(), contracts.ERC20MinterBurnerDecimalsContract.ABI, common.BytesToAddress(senderAcc.Bytes()), pair.GetERC20Contract(), true, "mint", common.BytesToAddress(senderAcc.Bytes()), big.NewInt(amount))
			s.Require().NoError(err)
			// Check Balance
			balanceToken := s.app.Erc20Keeper.BalanceOf(s.EvmosChain.GetContext(), contracts.ERC20MinterBurnerDecimalsContract.ABI, pair.GetERC20Contract(), common.BytesToAddress(senderAcc.Bytes()))
			s.Require().Equal(amount, balanceToken.Int64())

			path := s.pathOsmosisEvmos
			originEndpoint := path.EndpointB
			destEndpoint := path.EndpointA
			originChain := s.EvmosChain
			coin := pair.Denom
			transfer := transfertypes.NewFungibleTokenPacketData(pair.Denom, strconv.Itoa(int(amount*2)), sender, receiver, "")
			transferMsg := transfertypes.NewMsgTransfer(originEndpoint.ChannelConfig.PortID, originEndpoint.ChannelID, sdk.NewCoin(coin, math.NewInt(amount*2)), sender, receiver, timeoutHeight, 0, "")

			originChain.Coordinator.UpdateTimeForChain(originChain)
			denom, err := originChain.App.(*app.Evmos).StakingKeeper.BondDenom(originChain.GetContext())
			s.Require().Error(err)

			fee := sdk.Coins{sdk.NewInt64Coin(denom, ibctesting.DefaultFeeAmt)}

			_, _, err = ibctesting.SignAndDeliver(
				originChain.TB,
				originChain.TxConfig,
				originChain.App.GetBaseApp(),
				[]sdk.Msg{transferMsg},
				fee,
				originChain.ChainID,
				[]uint64{originChain.SenderAccount.GetAccountNumber()},
				[]uint64{originChain.SenderAccount.GetSequence()},
				false, originChain.SenderPrivKey,
			)
			s.Require().Error(err)
			// NextBlock calls app.Commit()
			originChain.NextBlock()

			// increment sequence for successful transaction execution
			err = originChain.SenderAccount.SetSequence(originChain.SenderAccount.GetSequence() + 1)
			s.Require().NoError(err)
			originChain.Coordinator.IncrementTime()

			packet := channeltypes.NewPacket(transfer.GetBytes(), 1, originEndpoint.ChannelConfig.PortID, originEndpoint.ChannelID, destEndpoint.ChannelConfig.PortID, destEndpoint.ChannelID, timeoutHeight, 0)
			// Receive message on the counterparty side, and send ack
			err = path.RelayPacket(packet)
			s.Require().Error(err)

			// Check Balance didnt change
			balanceToken = s.app.Erc20Keeper.BalanceOf(s.EvmosChain.GetContext(), contracts.ERC20MinterBurnerDecimalsContract.ABI, pair.GetERC20Contract(), common.BytesToAddress(senderAcc.Bytes()))
			s.Require().Equal(amount, balanceToken.Int64())
		})
	})
	Describe("registered erc20", func() {
		BeforeEach(func() { //nolint:dupl
			erc20params := types.DefaultParams()
			erc20params.EnableErc20 = true
			err := s.app.Erc20Keeper.SetParams(s.EvmosChain.GetContext(), erc20params)
			s.Require().NoError(err)

			receiver = s.IBCOsmosisChain.SenderAccount.GetAddress().String()
			sender = s.EvmosChain.SenderAccount.GetAddress().String()
			receiverAcc = sdk.MustAccAddressFromBech32(receiver)
			senderAcc = sdk.MustAccAddressFromBech32(sender)

			// Register ERC20 pair
			addr, err := s.DeployContractToChain("testcoin", "tt", 18)
			s.Require().NoError(err)
			pair, err = s.app.Erc20Keeper.RegisterERC20(s.EvmosChain.GetContext(), addr)
			s.Require().NoError(err)

			erc20Denomtrace = transfertypes.DenomTrace{
				Path:      "transfer/channel-0",
				BaseDenom: pair.Denom,
			}

			s.EvmosChain.SenderAccount.SetSequence(s.EvmosChain.SenderAccount.GetSequence() + 1) //nolint:errcheck
		})
		It("should transfer available balance", func() {
			// Mint tokens and send to receiver
			_, err := s.app.Erc20Keeper.CallEVM(s.EvmosChain.GetContext(), contracts.ERC20MinterBurnerDecimalsContract.ABI, common.BytesToAddress(senderAcc.Bytes()), pair.GetERC20Contract(), true, "mint", common.BytesToAddress(senderAcc.Bytes()), big.NewInt(amount*2))
			s.Require().NoError(err)
			// Check Balance
			balanceToken := s.app.Erc20Keeper.BalanceOf(s.EvmosChain.GetContext(), contracts.ERC20MinterBurnerDecimalsContract.ABI, pair.GetERC20Contract(), common.BytesToAddress(senderAcc.Bytes()))
			s.Require().Equal(amount*2, balanceToken.Int64())

			// Convert half of the available tokens
			msgConvertERC20 := types.NewMsgConvertERC20(
				math.NewInt(amount),
				senderAcc,
				pair.GetERC20Contract(),
				common.BytesToAddress(senderAcc.Bytes()),
			)

			err = msgConvertERC20.ValidateBasic()
			s.Require().NoError(err)
			// Use MsgConvertERC20 to convert the ERC20 to a Cosmos IBC Coin
			_, err = s.app.Erc20Keeper.ConvertERC20(s.EvmosChain.GetContext(), msgConvertERC20)
			s.Require().NoError(err)

			// Check Balance
			balanceToken = s.app.Erc20Keeper.BalanceOf(s.EvmosChain.GetContext(), contracts.ERC20MinterBurnerDecimalsContract.ABI, pair.GetERC20Contract(), common.BytesToAddress(senderAcc.Bytes()))
			s.Require().Equal(amount, balanceToken.Int64())

			// IBC coin balance should be amount
			erc20CoinsBalance := s.app.BankKeeper.GetBalance(s.EvmosChain.GetContext(), senderAcc, pair.Denom)
			s.Require().Equal(amount, erc20CoinsBalance.Amount.Int64())

			s.EvmosChain.Coordinator.CommitBlock()

			// Attempt to send erc20 into ibc, should send without conversion
			s.SendBackCoins(s.pathOsmosisEvmos, s.EvmosChain, pair.Denom, amount, sender, receiver, 1, pair.Denom)
			s.IBCOsmosisChain.Coordinator.CommitBlock()

			// Check balance on the Osmosis chain
			erc20IBCBalance := s.IBCOsmosisChain.GetSimApp().BankKeeper.GetBalance(s.IBCOsmosisChain.GetContext(), receiverAcc, erc20Denomtrace.IBCDenom())
			s.Require().Equal(amount, erc20IBCBalance.Amount.Int64())
			// Check Balance
			balanceToken = s.app.Erc20Keeper.BalanceOf(s.EvmosChain.GetContext(), contracts.ERC20MinterBurnerDecimalsContract.ABI, pair.GetERC20Contract(), common.BytesToAddress(senderAcc.Bytes()))
			s.Require().Equal(amount, balanceToken.Int64())
		})
		It("should convert and transfer if no ibc balance", func() {
			// Mint tokens and send to receiver
			_, err := s.app.Erc20Keeper.CallEVM(s.EvmosChain.GetContext(), contracts.ERC20MinterBurnerDecimalsContract.ABI, common.BytesToAddress(senderAcc.Bytes()), pair.GetERC20Contract(), true, "mint", common.BytesToAddress(senderAcc.Bytes()), big.NewInt(amount))
			s.Require().NoError(err)

			// Check Balance
			balanceToken := s.app.Erc20Keeper.BalanceOf(s.EvmosChain.GetContext(), contracts.ERC20MinterBurnerDecimalsContract.ABI, pair.GetERC20Contract(), common.BytesToAddress(senderAcc.Bytes()))
			s.Require().Equal(amount, balanceToken.Int64())

			// Attempt to send erc20 into ibc, should automatically convert
			s.SendBackCoins(s.pathOsmosisEvmos, s.EvmosChain, pair.Denom, amount, sender, receiver, 1, pair.Denom)

			s.EvmosChain.Coordinator.CommitBlock()
			// Check balance of erc20 depleted
			balanceToken = s.app.Erc20Keeper.BalanceOf(s.EvmosChain.GetContext(), contracts.ERC20MinterBurnerDecimalsContract.ABI, pair.GetERC20Contract(), common.BytesToAddress(senderAcc.Bytes()))
			s.Require().Equal(int64(0), balanceToken.Int64())

			// Check balance received on the Osmosis chain
			ibcOsmosBalance := s.IBCOsmosisChain.GetSimApp().BankKeeper.GetBalance(s.IBCOsmosisChain.GetContext(), receiverAcc, erc20Denomtrace.IBCDenom())
			s.Require().Equal(amount, ibcOsmosBalance.Amount.Int64())
		})
		It("should fail if balance is not enough", func() {
			// Mint tokens and send to receiver
			_, err := s.app.Erc20Keeper.CallEVM(s.EvmosChain.GetContext(), contracts.ERC20MinterBurnerDecimalsContract.ABI, common.BytesToAddress(senderAcc.Bytes()), pair.GetERC20Contract(), true, "mint", common.BytesToAddress(senderAcc.Bytes()), big.NewInt(amount))
			s.Require().NoError(err)

			// Check Balance
			balanceToken := s.app.Erc20Keeper.BalanceOf(s.EvmosChain.GetContext(), contracts.ERC20MinterBurnerDecimalsContract.ABI, pair.GetERC20Contract(), common.BytesToAddress(senderAcc.Bytes()))
			s.Require().Equal(amount, balanceToken.Int64())

			// Attempt to send that will fail because balance is not enough
			path := s.pathOsmosisEvmos
			originEndpoint := path.EndpointB
			originChain := s.EvmosChain
			coin := pair.Denom
			transferMsg := transfertypes.NewMsgTransfer(originEndpoint.ChannelConfig.PortID, originEndpoint.ChannelID, sdk.NewCoin(coin, math.NewInt(amount*2)), sender, receiver, timeoutHeight, 0, "")

			originChain.Coordinator.UpdateTimeForChain(originChain)

			denom, err := originChain.App.(*app.Evmos).StakingKeeper.BondDenom(originChain.GetContext())
			s.Require().Error(err)

			fee := sdk.Coins{sdk.NewInt64Coin(denom, ibctesting.DefaultFeeAmt)}

			_, _, err = ibctesting.SignAndDeliver(
				originChain.TB,
				originChain.TxConfig,
				originChain.App.GetBaseApp(),
				[]sdk.Msg{transferMsg},
				fee,
				originChain.ChainID,
				[]uint64{originChain.SenderAccount.GetAccountNumber()},
				[]uint64{originChain.SenderAccount.GetSequence()},
				false, originChain.SenderPrivKey,
			)

			// Require a failing transfer
			s.Require().Error(err)
			// NextBlock calls app.Commit()
			originChain.NextBlock()
			originChain.Coordinator.IncrementTime()

			// Check Balance didnt change
			ibcOsmosBalance := s.IBCOsmosisChain.GetSimApp().BankKeeper.GetBalance(s.IBCOsmosisChain.GetContext(), receiverAcc, erc20Denomtrace.IBCDenom())
			s.Require().Equal(int64(0), ibcOsmosBalance.Amount.Int64())
			balanceToken = s.app.Erc20Keeper.BalanceOf(s.EvmosChain.GetContext(), contracts.ERC20MinterBurnerDecimalsContract.ABI, pair.GetERC20Contract(), common.BytesToAddress(senderAcc.Bytes()))
			s.Require().Equal(amount, balanceToken.Int64())
		})
		It("should timeout and reconvert to ERC20", func() {
			// Mint tokens and send to receiver
			_, err := s.app.Erc20Keeper.CallEVM(s.EvmosChain.GetContext(), contracts.ERC20MinterBurnerDecimalsContract.ABI, common.BytesToAddress(senderAcc.Bytes()), pair.GetERC20Contract(), true, "mint", common.BytesToAddress(senderAcc.Bytes()), big.NewInt(amount))
			s.Require().NoError(err)

			// Check Balance
			balanceToken := s.app.Erc20Keeper.BalanceOf(s.EvmosChain.GetContext(), contracts.ERC20MinterBurnerDecimalsContract.ABI, pair.GetERC20Contract(), common.BytesToAddress(senderAcc.Bytes()))
			s.Require().Equal(amount, balanceToken.Int64())

			// Attempt to send erc20 into ibc, should automatically convert
			// Send message that will timeout
			path := s.pathOsmosisEvmos
			originEndpoint := path.EndpointB
			destEndpoint := path.EndpointA
			originChain := s.EvmosChain
			coin := pair.Denom
			currentTime := s.EvmosChain.Coordinator.CurrentTime
			timeout := uint64(currentTime.Unix() * 1000000000)
			transferMsg := transfertypes.NewMsgTransfer(originEndpoint.ChannelConfig.PortID, originEndpoint.ChannelID,
				sdk.NewCoin(coin, math.NewInt(amount)), sender, receiver, timeoutHeight, timeout, "")

			originChain.Coordinator.UpdateTimeForChain(originChain)

			denom, err := originChain.App.(*app.Evmos).StakingKeeper.BondDenom(originChain.GetContext())
			s.Require().Error(err)

			fee := sdk.Coins{sdk.NewInt64Coin(denom, ibctesting.DefaultFeeAmt)}

			_, _, err = ibctesting.SignAndDeliver(
				originChain.TB,
				originChain.TxConfig,
				originChain.App.GetBaseApp(),
				[]sdk.Msg{transferMsg},
				fee,
				originChain.ChainID,
				[]uint64{originChain.SenderAccount.GetAccountNumber()},
				[]uint64{originChain.SenderAccount.GetSequence()},
				true, originChain.SenderPrivKey,
			)
			s.Require().NoError(err)

			// Check balance of erc20 depleted (converted to IBC coin)
			balanceToken = s.app.Erc20Keeper.BalanceOf(s.EvmosChain.GetContext(), contracts.ERC20MinterBurnerDecimalsContract.ABI, pair.GetERC20Contract(), common.BytesToAddress(senderAcc.Bytes()))
			s.Require().Equal(int64(0), balanceToken.Int64())

			// NextBlock calls app.Commit()
			originChain.NextBlock()

			// increment sequence for successful transaction execution
			err = originChain.SenderAccount.SetSequence(originChain.SenderAccount.GetSequence() + 1)
			s.Require().NoError(err)

			// Increment time so packet will timeout
			originChain.Coordinator.IncrementTime()
			s.IBCOsmosisChain.Coordinator.CommitBlock(s.IBCOsmosisChain)

			// Recreate the packet that was sent
			transfer := transfertypes.NewFungibleTokenPacketData(pair.Denom, strconv.Itoa(int(amount)), sender, receiver, "")
			packet := channeltypes.NewPacket(transfer.GetBytes(), 1, originEndpoint.ChannelConfig.PortID, originEndpoint.ChannelID, destEndpoint.ChannelConfig.PortID, destEndpoint.ChannelID, timeoutHeight, timeout)

			// need to update evmos chain to prove missing ack
			err = path.EndpointB.UpdateClient()
			s.Require().NoError(err)
			// Receive timeout
			err = path.EndpointB.TimeoutPacket(packet)
			s.Require().NoError(err)
			originChain.NextBlock()

			// Check that balance was reconverted to ERC20 and refunded to sender
			balanceToken = s.app.Erc20Keeper.BalanceOf(s.EvmosChain.GetContext(), contracts.ERC20MinterBurnerDecimalsContract.ABI, pair.GetERC20Contract(), common.BytesToAddress(senderAcc.Bytes()))
			s.Require().Equal(amount, balanceToken.Int64())
		})
	})
	Describe("registered coin", func() {
		BeforeEach(func() {
			receiver = s.IBCOsmosisChain.SenderAccount.GetAddress().String()
			sender = s.EvmosChain.SenderAccount.GetAddress().String()
			receiverAcc = sdk.MustAccAddressFromBech32(receiver)
			senderAcc = sdk.MustAccAddressFromBech32(sender)

			erc20params := types.DefaultParams()
			erc20params.EnableErc20 = false
			err := s.app.Erc20Keeper.SetParams(s.EvmosChain.GetContext(), erc20params)
			s.Require().NoError(err)

			// Send from osmosis to Evmos
			s.SendAndReceiveMessage(s.pathOsmosisEvmos, s.IBCOsmosisChain, "uosmo", amount, receiver, sender, 1, "")
			s.EvmosChain.Coordinator.CommitBlock(s.EvmosChain)
			erc20params.EnableErc20 = true
			err = s.app.Erc20Keeper.SetParams(s.EvmosChain.GetContext(), erc20params)
			s.Require().NoError(err)

			// Register uosmo pair
			pair, err = s.app.Erc20Keeper.RegisterCoin(s.EvmosChain.GetContext(), osmoMeta)
			s.Require().NoError(err)
		})
		It("should convert erc20 to ibc vouched and transfer", func() {
			uosmoInitialBalance := s.IBCOsmosisChain.GetSimApp().BankKeeper.GetBalance(s.IBCOsmosisChain.GetContext(), receiverAcc, "uosmo")

			balance := s.app.BankKeeper.GetBalance(s.EvmosChain.GetContext(), senderAcc, teststypes.UosmoIbcdenom)
			s.Require().Equal(amount, balance.Amount.Int64())

			// Convert ibc vouchers to erc20 tokens
			msgConvertCoin := types.NewMsgConvertCoin(
				sdk.NewCoin(pair.Denom, math.NewInt(amount)),
				common.BytesToAddress(senderAcc.Bytes()),
				senderAcc,
			)

			err := msgConvertCoin.ValidateBasic()
			s.Require().NoError(err)
			// Use MsgConvertERC20 to convert the ERC20 to a Cosmos IBC Coin
			_, err = s.app.Erc20Keeper.ConvertCoin(s.EvmosChain.GetContext(), msgConvertCoin)
			s.Require().NoError(err)

			s.EvmosChain.Coordinator.CommitBlock()

			// Attempt to send erc20 tokens to osmosis and convert automatically
			s.SendBackCoins(s.pathOsmosisEvmos, s.EvmosChain, pair.Denom, amount, sender, receiver, 1, teststypes.UosmoDenomtrace.GetFullDenomPath())
			s.IBCOsmosisChain.Coordinator.CommitBlock()
			// Check balance on the Osmosis chain
			uosmoBalance := s.IBCOsmosisChain.GetSimApp().BankKeeper.GetBalance(s.IBCOsmosisChain.GetContext(), receiverAcc, "uosmo")
			s.Require().Equal(uosmoInitialBalance.Amount.Int64()+amount, uosmoBalance.Amount.Int64())
		})
		It("should transfer available balance", func() {
			uosmoInitialBalance := s.IBCOsmosisChain.GetSimApp().BankKeeper.GetBalance(s.IBCOsmosisChain.GetContext(), receiverAcc, "uosmo")

			balance := s.app.BankKeeper.GetBalance(s.EvmosChain.GetContext(), senderAcc, teststypes.UosmoIbcdenom)
			s.Require().Equal(amount, balance.Amount.Int64())

			// Attempt to send erc20 tokens to osmosis and convert automatically
			s.SendBackCoins(s.pathOsmosisEvmos, s.EvmosChain, pair.Denom, amount, sender, receiver, 1, teststypes.UosmoDenomtrace.GetFullDenomPath())
			s.IBCOsmosisChain.Coordinator.CommitBlock()
			// Check balance on the Osmosis chain
			uosmoBalance := s.IBCOsmosisChain.GetSimApp().BankKeeper.GetBalance(s.IBCOsmosisChain.GetContext(), receiverAcc, "uosmo")
			s.Require().Equal(uosmoInitialBalance.Amount.Int64()+amount, uosmoBalance.Amount.Int64())
		})

		It("should timeout and reconvert coins", func() {
			balance := s.app.BankKeeper.GetBalance(s.EvmosChain.GetContext(), senderAcc, teststypes.UosmoIbcdenom)
			s.Require().Equal(amount, balance.Amount.Int64())

			// Convert ibc vouchers to erc20 tokens
			msgConvertCoin := types.NewMsgConvertCoin(
				sdk.NewCoin(pair.Denom, math.NewInt(amount)),
				common.BytesToAddress(senderAcc.Bytes()),
				senderAcc,
			)
			err := msgConvertCoin.ValidateBasic()
			s.Require().NoError(err)

			// Use MsgConvertERC20 to convert the ERC20 to a Cosmos IBC Coin
			_, err = s.app.Erc20Keeper.ConvertCoin(s.EvmosChain.GetContext(), msgConvertCoin)
			s.Require().NoError(err)

			s.EvmosChain.Coordinator.CommitBlock()

			// Send message that will timeout
			path := s.pathOsmosisEvmos
			originEndpoint := path.EndpointB
			destEndpoint := path.EndpointA
			originChain := s.EvmosChain
			coin := pair.Denom
			currentTime := s.EvmosChain.Coordinator.CurrentTime
			timeout := uint64(currentTime.Unix() * 1000000000)
			transferMsg := transfertypes.NewMsgTransfer(originEndpoint.ChannelConfig.PortID, originEndpoint.ChannelID,
				sdk.NewCoin(coin, math.NewInt(amount)), sender, receiver, timeoutHeight, timeout, "")

			originChain.Coordinator.UpdateTimeForChain(originChain)

			denom, err := originChain.App.(*app.Evmos).StakingKeeper.BondDenom(originChain.GetContext())
			s.Require().Error(err)

			fee := sdk.Coins{sdk.NewInt64Coin(denom, ibctesting.DefaultFeeAmt)}

			_, _, err = ibctesting.SignAndDeliver(
				originChain.TB,
				originChain.TxConfig,
				originChain.App.GetBaseApp(),
				[]sdk.Msg{transferMsg},
				fee,
				originChain.ChainID,
				[]uint64{originChain.SenderAccount.GetAccountNumber()},
				[]uint64{originChain.SenderAccount.GetSequence()},
				true, originChain.SenderPrivKey,
			)
			s.Require().NoError(err)

			// check ERC20 balance was converted to ibc and sent
			balanceERC20TokenAfter := s.app.Erc20Keeper.BalanceOf(s.EvmosChain.GetContext(), contracts.ERC20MinterBurnerDecimalsContract.ABI, pair.GetERC20Contract(), common.BytesToAddress(senderAcc.Bytes()))
			s.Require().Equal(int64(0), balanceERC20TokenAfter.Int64())

			// NextBlock calls app.Commit()
			originChain.NextBlock()

			// increment sequence for successful transaction execution
			err = originChain.SenderAccount.SetSequence(originChain.SenderAccount.GetSequence() + 1)
			s.Require().NoError(err)

			// Increment time so packet will timeout
			originChain.Coordinator.IncrementTime()
			s.IBCOsmosisChain.Coordinator.CommitBlock(s.IBCOsmosisChain)

			// Recreate the packet that was sent
			transfer := transfertypes.NewFungibleTokenPacketData(teststypes.UosmoDenomtrace.GetFullDenomPath(), strconv.Itoa(int(amount)), sender, receiver, "")
			packet := channeltypes.NewPacket(transfer.GetBytes(), 1, originEndpoint.ChannelConfig.PortID, originEndpoint.ChannelID, destEndpoint.ChannelConfig.PortID, destEndpoint.ChannelID, timeoutHeight, timeout)

			// need to update evmos chain to prove missing ack
			err = path.EndpointB.UpdateClient()
			s.Require().NoError(err)
			// Receive timeout
			err = path.EndpointB.TimeoutPacket(packet)
			s.Require().NoError(err)
			originChain.NextBlock()

			// Check that balance was reconverted
			balance = s.app.BankKeeper.GetBalance(s.EvmosChain.GetContext(), senderAcc, teststypes.UosmoIbcdenom)
			s.Require().Equal(int64(0), balance.Amount.Int64())

			balanceERC20TokenAfter = s.app.Erc20Keeper.BalanceOf(s.EvmosChain.GetContext(), contracts.ERC20MinterBurnerDecimalsContract.ABI, pair.GetERC20Contract(), common.BytesToAddress(senderAcc.Bytes()))
			s.Require().Equal(amount, balanceERC20TokenAfter.Int64())
		})
		It("should error and reconvert coins", func() {
			receiverAcc = s.IBCCosmosChain.GetSimApp().AccountKeeper.GetModuleAddress("distribution")
			receiver = receiverAcc.String()
			s.IBCOsmosisChain.GetSimApp().BankKeeper.BlockedAddr(receiverAcc)

			balance := s.app.BankKeeper.GetBalance(s.EvmosChain.GetContext(), senderAcc, teststypes.UosmoIbcdenom)
			s.Require().Equal(amount, balance.Amount.Int64())

			// Convert ibc vouchers to erc20 tokens
			msgConvertCoin := types.NewMsgConvertCoin(
				sdk.NewCoin(pair.Denom, math.NewInt(amount)),
				common.BytesToAddress(senderAcc.Bytes()),
				senderAcc,
			)
			err := msgConvertCoin.ValidateBasic()
			s.Require().NoError(err)

			// Use MsgConvertERC20 to convert the ERC20 to a Cosmos IBC Coin
			_, err = s.app.Erc20Keeper.ConvertCoin(s.EvmosChain.GetContext(), msgConvertCoin)
			s.Require().NoError(err)

			s.EvmosChain.Coordinator.CommitBlock()

			// Send message that will timeout
			path := s.pathOsmosisEvmos
			originEndpoint := path.EndpointB
			destEndpoint := path.EndpointA
			originChain := s.EvmosChain
			coin := pair.Denom
			timeout := uint64(0)
			transferMsg := transfertypes.NewMsgTransfer(originEndpoint.ChannelConfig.PortID, originEndpoint.ChannelID,
				sdk.NewCoin(coin, math.NewInt(amount)), sender, receiver, timeoutHeight, timeout, "")

			_, err = ibctesting.SendMsgs(originChain, ibctesting.DefaultFeeAmt, transferMsg)
			s.Require().NoError(err) // message committed

			// Recreate the packet that was sent
			transfer := transfertypes.NewFungibleTokenPacketData(teststypes.UosmoDenomtrace.GetFullDenomPath(), strconv.Itoa(int(amount)), sender, receiver, "")
			packet := channeltypes.NewPacket(transfer.GetBytes(), 1, originEndpoint.ChannelConfig.PortID, originEndpoint.ChannelID, destEndpoint.ChannelConfig.PortID, destEndpoint.ChannelID, timeoutHeight, 0)

			// Receive message on the counterparty side, and send ack
			err = path.RelayPacket(packet)
			s.Require().NoError(err)

			balance = s.app.BankKeeper.GetBalance(s.EvmosChain.GetContext(), senderAcc, teststypes.UosmoIbcdenom)
			s.Require().Equal(int64(0), balance.Amount.Int64())

			balanceERC20TokenAfter := s.app.Erc20Keeper.BalanceOf(s.EvmosChain.GetContext(), contracts.ERC20MinterBurnerDecimalsContract.ABI, pair.GetERC20Contract(), common.BytesToAddress(senderAcc.Bytes()))
			s.Require().Equal(amount, balanceERC20TokenAfter.Int64())
		})
	})
})<|MERGE_RESOLUTION|>--- conflicted
+++ resolved
@@ -215,71 +215,6 @@
 		})
 	})
 
-<<<<<<< HEAD
-			sender = s.IBCOsmosisChain.SenderAccount.GetAddress().String()
-			// receiver address is on Osmosis Chain also,
-			// but funds are transferred to this address in Evmos chain
-			receiver = s.EvmosChain.SenderAccount.GetAddress().String()
-			senderAcc = sdk.MustAccAddressFromBech32(sender)
-			receiverAcc = sdk.MustAccAddressFromBech32(receiver)
-
-			// Register uosmo pair
-			var err error
-			pair, err = s.app.Erc20Keeper.RegisterCoin(s.EvmosChain.GetContext(), osmoMeta)
-			s.Require().NoError(err)
-
-			// Authorize channel-0 for claims (Evmos-Osmosis)
-			params := s.app.ClaimsKeeper.GetParams(s.EvmosChain.GetContext())
-			params.AuthorizedChannels = []string{
-				"channel-0",
-			}
-			s.app.ClaimsKeeper.SetParams(s.EvmosChain.GetContext(), params) //nolint:errcheck
-		})
-		It("it should perform the claim and convert the received tokens", func() {
-			// Register claims record
-			initialClaimAmount := math.NewInt(100)
-			claimableAmount := math.NewInt(25)
-			s.app.ClaimsKeeper.SetClaimsRecord(s.EvmosChain.GetContext(), senderAcc, claimstypes.ClaimsRecord{
-				InitialClaimableAmount: initialClaimAmount,
-				ActionsCompleted:       []bool{true, true, true, false},
-			})
-
-			// escrow coins in module
-			coins := sdk.NewCoins(sdk.NewCoin(utils.BaseDenom, claimableAmount))
-			err := testutil.FundModuleAccount(s.EvmosChain.GetContext(), s.app.BankKeeper, claimstypes.ModuleName, coins)
-			s.Require().NoError(err)
-
-			receiverInitialAevmosBalance := s.app.BankKeeper.GetBalance(s.EvmosChain.GetContext(), receiverAcc, utils.BaseDenom)
-
-			uosmoInitialBalance := s.IBCOsmosisChain.GetSimApp().BankKeeper.GetBalance(s.IBCOsmosisChain.GetContext(), senderAcc, "uosmo")
-
-			// Send 'uosmo' from Osmosis address with claims to Evmos address
-			// send the corresponding amount to trigger the claim
-			amount, _ := strconv.ParseInt(claimstypes.IBCTriggerAmt, 10, 64)
-			s.SendAndReceiveMessage(s.pathOsmosisEvmos, s.IBCOsmosisChain, "uosmo", amount, sender, receiver, 1, "")
-
-			// should trigger claims logic and send aevmos coins from claims to receiver
-
-			// ERC-20 balance should be the transferred amount
-			balanceTokenAfter := s.app.Erc20Keeper.BalanceOf(s.EvmosChain.GetContext(), contracts.ERC20MinterBurnerDecimalsContract.ABI, pair.GetERC20Contract(), common.BytesToAddress(receiverAcc.Bytes()))
-			s.Require().Equal(amount, balanceTokenAfter.Int64())
-
-			// IBC coin balance should be zero
-			ibcCoinsBalance := s.app.BankKeeper.GetBalance(s.EvmosChain.GetContext(), receiverAcc, teststypes.UosmoIbcdenom)
-			s.Require().Equal(int64(0), ibcCoinsBalance.Amount.Int64())
-
-			// validate that Osmosis address balance is correct
-			uosmoFinalBalance := s.IBCOsmosisChain.GetSimApp().BankKeeper.GetBalance(s.IBCOsmosisChain.GetContext(), senderAcc, "uosmo")
-			s.Require().Equal(uosmoInitialBalance.Amount.Int64()-amount, uosmoFinalBalance.Amount.Int64())
-
-			// validate that Receiver address on Evmos got the claims tokens
-			receiverFinalAevmosBalance := s.app.BankKeeper.GetBalance(s.EvmosChain.GetContext(), receiverAcc, utils.BaseDenom)
-
-			s.Require().Equal(receiverInitialAevmosBalance.Amount.Add(claimableAmount).Sub(sendBackCoinsFee), receiverFinalAevmosBalance.Amount)
-		})
-	})
-=======
->>>>>>> ba74122e
 	Describe("registered erc20", func() {
 		BeforeEach(func() { //nolint:dupl
 			erc20params := types.DefaultParams()
