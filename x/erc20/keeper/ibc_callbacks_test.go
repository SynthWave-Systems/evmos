--- conflicted
+++ resolved
@@ -248,32 +248,6 @@
 			expCoins:      coins,
 		},
 		{
-<<<<<<< HEAD
-			name: "ibc conversion - sender == receiver and from evm chain",
-			malleate: func() {
-				claimsParams := suite.app.ClaimsKeeper.GetParams(suite.ctx)
-				claimsParams.EVMChannels = []string{evmosChannel}
-				suite.app.ClaimsKeeper.SetParams(suite.ctx, claimsParams) //nolint:errcheck
-
-				sourcePrefix := transfertypes.GetDenomPrefix(transfertypes.PortID, sourceChannel)
-				prefixedDenom := sourcePrefix + registeredDenom
-				transfer := transfertypes.NewFungibleTokenPacketData(prefixedDenom, "100", secpAddrCosmos, secpAddrEvmos, "")
-				bz := transfertypes.ModuleCdc.MustMarshalJSON(&transfer)
-				packet = channeltypes.NewPacket(bz, 100, transfertypes.PortID, sourceChannel, transfertypes.PortID, evmosChannel, timeoutHeight, 0)
-			},
-			receiver:      secpAddr,
-			ackSuccess:    true,
-			checkBalances: true,
-			expErc20s:     big.NewInt(1000),
-			expCoins: sdk.NewCoins(
-				sdk.NewCoin(utils.BaseDenom, math.NewInt(1000)),
-				sdk.NewCoin(registeredDenom, math.NewInt(0)),
-				sdk.NewCoin(ibcBase, math.NewInt(1000)),
-			),
-		},
-		{
-=======
->>>>>>> ba74122e
 			name: "ibc conversion - sender != receiver",
 			malleate: func() {
 				pk1 := secp256k1.GenPrivKey()
