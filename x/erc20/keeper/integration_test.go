package keeper_test

import (
	"math/big"

	"cosmossdk.io/math"
	sdk "github.com/cosmos/cosmos-sdk/types"
	"github.com/ethereum/go-ethereum/common"

	//nolint:revive // dot imports are fine for Ginkgo
	. "github.com/onsi/ginkgo/v2"
	//nolint:revive // dot imports are fine for Ginkgo
	. "github.com/onsi/gomega"

<<<<<<< HEAD
	banktypes "github.com/cosmos/cosmos-sdk/x/bank/types"
=======
	abci "github.com/cometbft/cometbft/abci/types"
>>>>>>> 40a17e55
	govv1beta1 "github.com/cosmos/cosmos-sdk/x/gov/types/v1beta1"
	stakingtypes "github.com/cosmos/cosmos-sdk/x/staking/types"

	"github.com/evmos/evmos/v16/crypto/ethsecp256k1"
	"github.com/evmos/evmos/v16/utils"

	"github.com/evmos/evmos/v16/app"
	"github.com/evmos/evmos/v16/testutil"
	"github.com/evmos/evmos/v16/x/erc20/types"
)

var _ = Describe("Performing EVM transactions", Ordered, func() {
	BeforeEach(func() {
		s.SetupTest()

		params := s.app.Erc20Keeper.GetParams(s.ctx)
		params.EnableEVMHook = true
		params.EnableErc20 = true
		err := s.app.Erc20Keeper.SetParams(s.ctx, params)
		Expect(err).To(BeNil())
	})

	// Epoch mechanism for triggering allocation and distribution
	Context("with the ERC20 module and EVM Hook disabled", func() {
		BeforeEach(func() {
			params := s.app.Erc20Keeper.GetParams(s.ctx)
			params.EnableEVMHook = false
			params.EnableErc20 = false
			s.app.Erc20Keeper.SetParams(s.ctx, params) //nolint:errcheck
		})
		It("should be successful", func() {
			_, err := s.DeployContract("coin", "token", erc20Decimals)
			Expect(err).To(BeNil())
		})
	})

	Context("with the ERC20 module disabled", func() {
		BeforeEach(func() {
			params := s.app.Erc20Keeper.GetParams(s.ctx)
			params.EnableErc20 = false
			s.app.Erc20Keeper.SetParams(s.ctx, params) //nolint:errcheck
		})
		It("should be successful", func() {
			_, err := s.DeployContract("coin", "token", erc20Decimals)
			Expect(err).To(BeNil())
		})
	})

	Context("with the EVMHook disabled", func() {
		BeforeEach(func() {
			params := s.app.Erc20Keeper.GetParams(s.ctx)
			params.EnableEVMHook = false
			s.app.Erc20Keeper.SetParams(s.ctx, params) //nolint:errcheck
		})
		It("should be successful", func() {
			_, err := s.DeployContract("coin", "token", erc20Decimals)
			Expect(err).To(BeNil())
		})
	})

	Context("with the ERC20 module and EVM Hook enabled", func() {
		It("should be successful", func() {
			_, err := s.DeployContract("coin", "token", erc20Decimals)
			Expect(err).To(BeNil())
		})
	})
})

var _ = Describe("ERC20:", Ordered, func() {
	amt := math.NewInt(100)
	fundsAmt, _ := math.NewIntFromString("100000000000000000000000")

	privKey, _ := ethsecp256k1.GenerateKey()
	addrBz := privKey.PubKey().Address().Bytes()
	accAddr := sdk.AccAddress(addrBz)
	addr := common.BytesToAddress(addrBz)
	moduleAcc := s.app.AccountKeeper.GetModuleAccount(s.ctx, types.ModuleName).GetAddress()

	var (
		pair      *types.TokenPair
		coin      sdk.Coin
		contract  common.Address
		contract2 common.Address
	)

	BeforeEach(func() {
		s.SetupTest()

		govParams, err := s.app.GovKeeper.Params.Get(s.ctx)
		Expect(err).To(BeNil())

		govParams.Quorum = "0.0000000001"
		err = s.app.GovKeeper.Params.Set(s.ctx, govParams)
		Expect(err).To(BeNil())
	})

	Describe("Submitting a token pair proposal through governance", func() {
		Context("with existing coins", func() {
			BeforeEach(func() {
				// Mint coins to pay gas fee, gov deposit and registering coins in Bankkeeper
				coins := sdk.NewCoins(
					sdk.NewCoin("aevmos", fundsAmt),
					sdk.NewCoin(stakingtypes.DefaultParams().BondDenom, fundsAmt),
					sdk.NewCoin(metadataIbc.Base, math.NewInt(1)),
					sdk.NewCoin(metadataCoin.Base, math.NewInt(1)),
				)
				err := testutil.FundAccount(s.ctx, s.app.BankKeeper, accAddr, coins)
				s.Require().NoError(err)
				s.Commit()
			})
<<<<<<< HEAD
			Describe("for a single Cosmos Coin", func() {
				BeforeEach(func() {
					id, err := submitRegisterCoinProposal(s.ctx, s.app, privKey, []banktypes.Metadata{metadataIbc})
					s.Require().NoError(err)

					proposal, err := s.app.GovKeeper.Proposals.Get(s.ctx, id)
					s.Require().NoError(err)

					_, err = testutil.Delegate(s.ctx, s.app, privKey, sdk.NewCoin("aevmos", math.NewInt(500000000000000000)), s.validator)
					s.Require().NoError(err)

					_, err = testutil.Vote(s.ctx, s.app, privKey, id, govv1beta1.OptionYes)
					s.Require().NoError(err)

					// Make proposal pass in EndBlocker
					duration := proposal.VotingEndTime.Sub(s.ctx.BlockTime()) + time.Hour*1
					s.CommitAndBeginBlockAfter(duration)
					s.app.EndBlocker(s.ctx)
					proposal, _ = s.app.GovKeeper.Proposals.Get(s.ctx, id)
				})
				It("should create a token pairs owned by the erc20 module", func() {
					tokenPairs := s.app.Erc20Keeper.GetTokenPairs(s.ctx)
					s.Require().Equal(1, len(tokenPairs))
					s.Require().Equal(types.OWNER_MODULE, tokenPairs[0].ContractOwner)
				})
			})
			Describe("for multiple Cosmos Coins", func() {
				BeforeEach(func() {
					id, err := submitRegisterCoinProposal(s.ctx, s.app, privKey, []banktypes.Metadata{metadataIbc, metadataCoin})
					s.Require().NoError(err)

					proposal, err := s.app.GovKeeper.Proposals.Get(s.ctx, id)
					s.Require().NoError(err)

					_, err = testutil.Delegate(s.ctx, s.app, privKey, sdk.NewCoin("aevmos", math.NewInt(500000000000000000)), s.validator)
					s.Require().NoError(err)

					_, err = testutil.Vote(s.ctx, s.app, privKey, id, govv1beta1.OptionYes)
					s.Require().NoError(err)

					// Make proposal pass in EndBlocker
					duration := proposal.VotingEndTime.Sub(s.ctx.BlockTime()) + 1
					s.CommitAndBeginBlockAfter(duration)
					_, err = s.app.EndBlocker(s.ctx)
					s.Require().NoError(err)
					s.Commit()
				})
				It("should create a token pairs owned by the erc20 module", func() {
					tokenPairs := s.app.Erc20Keeper.GetTokenPairs(s.ctx)
					s.Require().Equal(2, len(tokenPairs))
					s.Require().Equal(types.OWNER_MODULE, tokenPairs[0].ContractOwner)
				})
			})
=======
>>>>>>> 40a17e55
		})
		Context("with deployed contracts", func() {
			BeforeEach(func() {
				var err error
				// Mint coins to pay gas fee, gov deposit and registering coins in Bankkeeper
				contract, err = s.DeployContract(erc20Name, erc20Symbol, erc20Decimals)
				s.Require().NoError(err)
				contract2, err = s.DeployContract(erc20Name, erc20Symbol, erc20Decimals)
				s.Require().NoError(err)

				coins := sdk.NewCoins(
					sdk.NewCoin("aevmos", fundsAmt),
					sdk.NewCoin(stakingtypes.DefaultParams().BondDenom, fundsAmt),
				)
				err = testutil.FundAccount(s.ctx, s.app.BankKeeper, accAddr, coins)
				s.Require().NoError(err)
				s.Commit()
			})
			Describe("for a single ERC20 token", func() {
				BeforeEach(func() {
					// register with sufficient deposit
					id, err := submitRegisterERC20Proposal(s.ctx, s.app, privKey, []string{contract.String()})
					s.Require().NoError(err)

					proposal, err := s.app.GovKeeper.Proposals.Get(s.ctx, id)
					s.Require().NoError(err)

					_, err = testutil.Delegate(s.ctx, s.app, privKey, sdk.NewCoin("aevmos", math.NewInt(500000000000000000)), s.validator)
					s.Require().NoError(err)

					_, err = testutil.Vote(s.ctx, s.app, privKey, id, govv1beta1.OptionYes)
					s.Require().NoError(err)

					// Make proposal pass in EndBlocker
					duration := proposal.VotingEndTime.Sub(s.ctx.BlockTime()) + 1
					s.CommitAndBeginBlockAfter(duration)
					s.app.EndBlocker(s.ctx)
					s.Commit()
				})
				It("should create a token pairs owned by the contract deployer", func() {
					tokenPairs := s.app.Erc20Keeper.GetTokenPairs(s.ctx)
					s.Require().Equal(1, len(tokenPairs))
					s.Require().Equal(types.OWNER_EXTERNAL, tokenPairs[0].ContractOwner)
				})
			})
			Describe("for multiple ERC20 tokens", func() {
				BeforeEach(func() {
					// register with sufficient deposit
					id, err := submitRegisterERC20Proposal(s.ctx, s.app, privKey, []string{contract.String(), contract2.String()})
					s.Require().NoError(err)
					proposal, err := s.app.GovKeeper.Proposals.Get(s.ctx, id)
					s.Require().NoError(err)

					_, err = testutil.Delegate(s.ctx, s.app, privKey, sdk.NewCoin("aevmos", math.NewInt(500000000000000000)), s.validator)
					s.Require().NoError(err)

					_, err = testutil.Vote(s.ctx, s.app, privKey, id, govv1beta1.OptionYes)
					s.Require().NoError(err)

					// Make proposal pass in EndBlocker
					duration := proposal.VotingEndTime.Sub(s.ctx.BlockTime()) + 1
					s.CommitAndBeginBlockAfter(duration)
					s.app.EndBlocker(s.ctx)
					s.Commit()
				})
				It("should create a token pairs owned by the contract deployer", func() {
					tokenPairs := s.app.Erc20Keeper.GetTokenPairs(s.ctx)
					s.Require().Equal(2, len(tokenPairs))
					s.Require().Equal(types.OWNER_EXTERNAL, tokenPairs[0].ContractOwner)
				})
			})
		})
	})

	Describe("Converting", func() {
		Context("with a registered coin", func() {
			BeforeEach(func() {
				pair = s.setupRegisterCoin(metadataCoin)
				coin = sdk.NewCoin(pair.Denom, amt)

				err := testutil.FundAccount(s.ctx, s.app.BankKeeper, accAddr, sdk.NewCoins(sdk.NewCoin(utils.BaseDenom, fundsAmt)))
				s.Require().NoError(err)
				err = testutil.FundAccount(s.ctx, s.app.BankKeeper, accAddr, sdk.NewCoins(coin))
				s.Require().NoError(err)
			})

			Describe("a Cosmos coin into an ERC20 token", func() {
				BeforeEach(func() {
					convertCoin(s.ctx, s.app, privKey, coin)
				})

				It("should decrease coins on the sender account", func() {
					balanceCoin := s.app.BankKeeper.GetBalance(s.ctx, accAddr, pair.Denom)
					Expect(balanceCoin.IsZero()).To(BeTrue())
				})

				It("should escrow coins on the module account", func() {
					balanceCoin := s.app.BankKeeper.GetBalance(s.ctx, moduleAcc, pair.Denom)
					Expect(balanceCoin).To(Equal(coin))
				})

				It("should mint tokens and send to receiver", func() {
					balanceERC20 := s.BalanceOf(pair.GetERC20Contract(), addr).(*big.Int)
					Expect(balanceERC20.Int64()).To(Equal(amt.Int64()))
				})
			})

			Describe("an ERC20 token into a Cosmos coin", func() {
				BeforeEach(func() {
					convertCoin(s.ctx, s.app, privKey, coin)
					s.Commit()
					convertERC20(s.ctx, s.app, privKey, amt, pair.GetERC20Contract())
				})

				It("should increase coins on the sender account", func() {
					balanceCoin := s.app.BankKeeper.GetBalance(s.ctx, accAddr, pair.Denom)
					Expect(balanceCoin).To(Equal(coin))
				})

				It("should unescrow coins on the module account", func() {
					balanceCoin := s.app.BankKeeper.GetBalance(s.ctx, moduleAcc, pair.Denom)
					Expect(balanceCoin.IsZero()).To(BeTrue())
				})

				It("should burn the receiver's token", func() {
					balanceERC20 := s.BalanceOf(pair.GetERC20Contract(), addr).(*big.Int)
					Expect(balanceERC20.Int64()).To(Equal(int64(0)))
				})
			})
		})

		Context("with a registered ERC20", func() {
			BeforeEach(func() {
				contract := s.setupRegisterERC20Pair(contractMinterBurner)
				id := s.app.Erc20Keeper.GetTokenPairID(s.ctx, contract.String())
				*pair, _ = s.app.Erc20Keeper.GetTokenPair(s.ctx, id)
				coin = sdk.NewCoin(pair.Denom, amt)

				err := testutil.FundAccount(s.ctx, s.app.BankKeeper, accAddr, sdk.NewCoins(sdk.NewCoin(utils.BaseDenom, fundsAmt)))
				s.Require().NoError(err)

				_ = s.MintERC20Token(contract, s.address, addr, big.NewInt(amt.Int64()))
				s.Commit()
			})

			Describe("an ERC20 token into a Cosmos coin", func() {
				BeforeEach(func() {
					convertERC20(s.ctx, s.app, privKey, amt, pair.GetERC20Contract())
				})

				It("should decrease tokens on the sender account", func() {
					balanceERC20 := s.BalanceOf(pair.GetERC20Contract(), addr).(*big.Int)
					Expect(balanceERC20.Int64()).To(Equal(int64(0)))
				})

				It("should escrow tokens on the module account", func() {
					moduleAddr := common.BytesToAddress(moduleAcc.Bytes())
					balanceERC20 := s.BalanceOf(pair.GetERC20Contract(), moduleAddr).(*big.Int)
					Expect(balanceERC20.Int64()).To(Equal(amt.Int64()))
				})

				It("should send coins to the recevier account", func() {
					balanceCoin := s.app.BankKeeper.GetBalance(s.ctx, accAddr, pair.Denom)
					Expect(balanceCoin).To(Equal(coin))
				})
			})

			Describe("a Cosmos coin into an ERC20 token", func() {
				BeforeEach(func() {
					convertERC20(s.ctx, s.app, privKey, amt, pair.GetERC20Contract())
					s.Commit()
					convertCoin(s.ctx, s.app, privKey, coin)
				})

				It("should increase tokens on the sender account", func() {
					balanceERC20 := s.BalanceOf(pair.GetERC20Contract(), addr).(*big.Int)
					Expect(balanceERC20.Int64()).To(Equal(amt.Int64()))
				})

				It("should unescrow tokens on the module account", func() {
					moduleAddr := common.BytesToAddress(moduleAcc.Bytes())
					balanceERC20 := s.BalanceOf(pair.GetERC20Contract(), moduleAddr).(*big.Int)
					Expect(balanceERC20.Int64()).To(Equal(int64(0)))
				})

				It("should burn coins to the recevier account", func() {
					balanceCoin := s.app.BankKeeper.GetBalance(s.ctx, accAddr, pair.Denom)
					Expect(balanceCoin.IsZero()).To(BeTrue())
				})
			})
		})
	})
})

func submitRegisterERC20Proposal(ctx sdk.Context, appEvmos *app.Evmos, pk *ethsecp256k1.PrivKey, addrs []string) (id uint64, err error) {
	content := types.NewRegisterERC20Proposal("test token", "foo", addrs...)
	return testutil.SubmitProposal(ctx, appEvmos, pk, content, 8)
}

func convertCoin(ctx sdk.Context, appEvmos *app.Evmos, pk *ethsecp256k1.PrivKey, coin sdk.Coin) {
	addrBz := pk.PubKey().Address().Bytes()

	convertCoinMsg := types.NewMsgConvertCoin(coin, common.BytesToAddress(addrBz), sdk.AccAddress(addrBz))
	res, err := testutil.DeliverTx(ctx, appEvmos, pk, nil, convertCoinMsg)
	s.Require().NoError(err)

	Expect(res.IsOK()).To(BeTrue(), "failed to convert coin: %s", res.Log)
}

func convertERC20(ctx sdk.Context, appEvmos *app.Evmos, pk *ethsecp256k1.PrivKey, amt math.Int, contract common.Address) {
	addrBz := pk.PubKey().Address().Bytes()

	convertERC20Msg := types.NewMsgConvertERC20(amt, sdk.AccAddress(addrBz), contract, common.BytesToAddress(addrBz))
	res, err := testutil.DeliverTx(ctx, appEvmos, pk, nil, convertERC20Msg)
	s.Require().NoError(err)
	Expect(res.IsOK()).To(BeTrue(), "failed to convert ERC20: %s", res.Log)
}<|MERGE_RESOLUTION|>--- conflicted
+++ resolved
@@ -12,11 +12,6 @@
 	//nolint:revive // dot imports are fine for Ginkgo
 	. "github.com/onsi/gomega"
 
-<<<<<<< HEAD
-	banktypes "github.com/cosmos/cosmos-sdk/x/bank/types"
-=======
-	abci "github.com/cometbft/cometbft/abci/types"
->>>>>>> 40a17e55
 	govv1beta1 "github.com/cosmos/cosmos-sdk/x/gov/types/v1beta1"
 	stakingtypes "github.com/cosmos/cosmos-sdk/x/staking/types"
 
@@ -127,62 +122,6 @@
 				s.Require().NoError(err)
 				s.Commit()
 			})
-<<<<<<< HEAD
-			Describe("for a single Cosmos Coin", func() {
-				BeforeEach(func() {
-					id, err := submitRegisterCoinProposal(s.ctx, s.app, privKey, []banktypes.Metadata{metadataIbc})
-					s.Require().NoError(err)
-
-					proposal, err := s.app.GovKeeper.Proposals.Get(s.ctx, id)
-					s.Require().NoError(err)
-
-					_, err = testutil.Delegate(s.ctx, s.app, privKey, sdk.NewCoin("aevmos", math.NewInt(500000000000000000)), s.validator)
-					s.Require().NoError(err)
-
-					_, err = testutil.Vote(s.ctx, s.app, privKey, id, govv1beta1.OptionYes)
-					s.Require().NoError(err)
-
-					// Make proposal pass in EndBlocker
-					duration := proposal.VotingEndTime.Sub(s.ctx.BlockTime()) + time.Hour*1
-					s.CommitAndBeginBlockAfter(duration)
-					s.app.EndBlocker(s.ctx)
-					proposal, _ = s.app.GovKeeper.Proposals.Get(s.ctx, id)
-				})
-				It("should create a token pairs owned by the erc20 module", func() {
-					tokenPairs := s.app.Erc20Keeper.GetTokenPairs(s.ctx)
-					s.Require().Equal(1, len(tokenPairs))
-					s.Require().Equal(types.OWNER_MODULE, tokenPairs[0].ContractOwner)
-				})
-			})
-			Describe("for multiple Cosmos Coins", func() {
-				BeforeEach(func() {
-					id, err := submitRegisterCoinProposal(s.ctx, s.app, privKey, []banktypes.Metadata{metadataIbc, metadataCoin})
-					s.Require().NoError(err)
-
-					proposal, err := s.app.GovKeeper.Proposals.Get(s.ctx, id)
-					s.Require().NoError(err)
-
-					_, err = testutil.Delegate(s.ctx, s.app, privKey, sdk.NewCoin("aevmos", math.NewInt(500000000000000000)), s.validator)
-					s.Require().NoError(err)
-
-					_, err = testutil.Vote(s.ctx, s.app, privKey, id, govv1beta1.OptionYes)
-					s.Require().NoError(err)
-
-					// Make proposal pass in EndBlocker
-					duration := proposal.VotingEndTime.Sub(s.ctx.BlockTime()) + 1
-					s.CommitAndBeginBlockAfter(duration)
-					_, err = s.app.EndBlocker(s.ctx)
-					s.Require().NoError(err)
-					s.Commit()
-				})
-				It("should create a token pairs owned by the erc20 module", func() {
-					tokenPairs := s.app.Erc20Keeper.GetTokenPairs(s.ctx)
-					s.Require().Equal(2, len(tokenPairs))
-					s.Require().Equal(types.OWNER_MODULE, tokenPairs[0].ContractOwner)
-				})
-			})
-=======
->>>>>>> 40a17e55
 		})
 		Context("with deployed contracts", func() {
 			BeforeEach(func() {
