--- conflicted
+++ resolved
@@ -4,7 +4,6 @@
 	"math/big"
 	"testing"
 
-	"cosmossdk.io/math"
 	sdkmath "cosmossdk.io/math"
 
 	"github.com/ethereum/go-ethereum/common"
@@ -42,11 +41,7 @@
 	suite.bigInt = big.NewInt(1)
 	suite.hexBigInt = hexutil.Big(*big.NewInt(1))
 	suite.overflowBigInt = big.NewInt(0).Exp(big.NewInt(10), big.NewInt(256), nil)
-<<<<<<< HEAD
-	suite.sdkZeroInt = math.ZeroInt()
-=======
 	suite.sdkZeroInt = sdkmath.ZeroInt()
->>>>>>> 697f581b
 	suite.sdkMinusOneInt = sdkmath.NewInt(-1)
 	suite.invalidAddr = "123456"
 	suite.addr = utiltx.GenerateAddress()
