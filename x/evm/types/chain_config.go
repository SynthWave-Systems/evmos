// Copyright Tharsis Labs Ltd.(Evmos)
// SPDX-License-Identifier:ENCL-1.0(https://github.com/evmos/evmos/blob/main/LICENSE)
package types

import (
	"math/big"
	"strings"

	"cosmossdk.io/math"
	sdkmath "cosmossdk.io/math"

	errorsmod "cosmossdk.io/errors"

	"github.com/ethereum/go-ethereum/common"
	"github.com/ethereum/go-ethereum/params"
)

// EthereumConfig returns an Ethereum ChainConfig for EVM state transitions.
// All the negative or nil values are converted to nil
func (cc ChainConfig) EthereumConfig(chainID *big.Int) *params.ChainConfig {
	return &params.ChainConfig{
		ChainID:                 chainID,
		HomesteadBlock:          getBlockValue(cc.HomesteadBlock),
		DAOForkBlock:            getBlockValue(cc.DAOForkBlock),
		DAOForkSupport:          cc.DAOForkSupport,
		EIP150Block:             getBlockValue(cc.EIP150Block),
		EIP150Hash:              common.HexToHash(cc.EIP150Hash),
		EIP155Block:             getBlockValue(cc.EIP155Block),
		EIP158Block:             getBlockValue(cc.EIP158Block),
		ByzantiumBlock:          getBlockValue(cc.ByzantiumBlock),
		ConstantinopleBlock:     getBlockValue(cc.ConstantinopleBlock),
		PetersburgBlock:         getBlockValue(cc.PetersburgBlock),
		IstanbulBlock:           getBlockValue(cc.IstanbulBlock),
		MuirGlacierBlock:        getBlockValue(cc.MuirGlacierBlock),
		BerlinBlock:             getBlockValue(cc.BerlinBlock),
		LondonBlock:             getBlockValue(cc.LondonBlock),
		ArrowGlacierBlock:       getBlockValue(cc.ArrowGlacierBlock),
		GrayGlacierBlock:        getBlockValue(cc.GrayGlacierBlock),
		MergeNetsplitBlock:      getBlockValue(cc.MergeNetsplitBlock),
		ShanghaiBlock:           getBlockValue(cc.ShanghaiBlock),
		CancunBlock:             getBlockValue(cc.CancunBlock),
		TerminalTotalDifficulty: nil,
		Ethash:                  nil,
		Clique:                  nil,
	}
}

// DefaultChainConfig returns default evm parameters.
func DefaultChainConfig() ChainConfig {
<<<<<<< HEAD
	homesteadBlock := math.ZeroInt()
	daoForkBlock := math.ZeroInt()
	eip150Block := math.ZeroInt()
	eip155Block := math.ZeroInt()
	eip158Block := math.ZeroInt()
	byzantiumBlock := math.ZeroInt()
	constantinopleBlock := math.ZeroInt()
	petersburgBlock := math.ZeroInt()
	istanbulBlock := math.ZeroInt()
	muirGlacierBlock := math.ZeroInt()
	berlinBlock := math.ZeroInt()
	londonBlock := math.ZeroInt()
	arrowGlacierBlock := math.ZeroInt()
	grayGlacierBlock := math.ZeroInt()
	mergeNetsplitBlock := math.ZeroInt()
	shanghaiBlock := math.ZeroInt()
	cancunBlock := math.ZeroInt()
=======
	homesteadBlock := sdkmath.ZeroInt()
	daoForkBlock := sdkmath.ZeroInt()
	eip150Block := sdkmath.ZeroInt()
	eip155Block := sdkmath.ZeroInt()
	eip158Block := sdkmath.ZeroInt()
	byzantiumBlock := sdkmath.ZeroInt()
	constantinopleBlock := sdkmath.ZeroInt()
	petersburgBlock := sdkmath.ZeroInt()
	istanbulBlock := sdkmath.ZeroInt()
	muirGlacierBlock := sdkmath.ZeroInt()
	berlinBlock := sdkmath.ZeroInt()
	londonBlock := sdkmath.ZeroInt()
	arrowGlacierBlock := sdkmath.ZeroInt()
	grayGlacierBlock := sdkmath.ZeroInt()
	mergeNetsplitBlock := sdkmath.ZeroInt()
	shanghaiBlock := sdkmath.ZeroInt()
	cancunBlock := sdkmath.ZeroInt()
>>>>>>> 697f581b

	return ChainConfig{
		HomesteadBlock:      &homesteadBlock,
		DAOForkBlock:        &daoForkBlock,
		DAOForkSupport:      true,
		EIP150Block:         &eip150Block,
		EIP150Hash:          common.Hash{}.String(),
		EIP155Block:         &eip155Block,
		EIP158Block:         &eip158Block,
		ByzantiumBlock:      &byzantiumBlock,
		ConstantinopleBlock: &constantinopleBlock,
		PetersburgBlock:     &petersburgBlock,
		IstanbulBlock:       &istanbulBlock,
		MuirGlacierBlock:    &muirGlacierBlock,
		BerlinBlock:         &berlinBlock,
		LondonBlock:         &londonBlock,
		ArrowGlacierBlock:   &arrowGlacierBlock,
		GrayGlacierBlock:    &grayGlacierBlock,
		MergeNetsplitBlock:  &mergeNetsplitBlock,
		ShanghaiBlock:       &shanghaiBlock,
		CancunBlock:         &cancunBlock,
	}
}

func getBlockValue(block *sdkmath.Int) *big.Int {
	if block == nil || block.IsNegative() {
		return nil
	}

	return block.BigInt()
}

// Validate performs a basic validation of the ChainConfig params. The function will return an error
// if any of the block values is uninitialized (i.e nil) or if the EIP150Hash is an invalid hash.
func (cc ChainConfig) Validate() error {
	if err := validateBlock(cc.HomesteadBlock); err != nil {
		return errorsmod.Wrap(err, "homesteadBlock")
	}
	if err := validateBlock(cc.DAOForkBlock); err != nil {
		return errorsmod.Wrap(err, "daoForkBlock")
	}
	if err := validateBlock(cc.EIP150Block); err != nil {
		return errorsmod.Wrap(err, "eip150Block")
	}
	if err := validateHash(cc.EIP150Hash); err != nil {
		return err
	}
	if err := validateBlock(cc.EIP155Block); err != nil {
		return errorsmod.Wrap(err, "eip155Block")
	}
	if err := validateBlock(cc.EIP158Block); err != nil {
		return errorsmod.Wrap(err, "eip158Block")
	}
	if err := validateBlock(cc.ByzantiumBlock); err != nil {
		return errorsmod.Wrap(err, "byzantiumBlock")
	}
	if err := validateBlock(cc.ConstantinopleBlock); err != nil {
		return errorsmod.Wrap(err, "constantinopleBlock")
	}
	if err := validateBlock(cc.PetersburgBlock); err != nil {
		return errorsmod.Wrap(err, "petersburgBlock")
	}
	if err := validateBlock(cc.IstanbulBlock); err != nil {
		return errorsmod.Wrap(err, "istanbulBlock")
	}
	if err := validateBlock(cc.MuirGlacierBlock); err != nil {
		return errorsmod.Wrap(err, "muirGlacierBlock")
	}
	if err := validateBlock(cc.BerlinBlock); err != nil {
		return errorsmod.Wrap(err, "berlinBlock")
	}
	if err := validateBlock(cc.LondonBlock); err != nil {
		return errorsmod.Wrap(err, "londonBlock")
	}
	if err := validateBlock(cc.ArrowGlacierBlock); err != nil {
		return errorsmod.Wrap(err, "arrowGlacierBlock")
	}
	if err := validateBlock(cc.GrayGlacierBlock); err != nil {
		return errorsmod.Wrap(err, "GrayGlacierBlock")
	}
	if err := validateBlock(cc.MergeNetsplitBlock); err != nil {
		return errorsmod.Wrap(err, "MergeNetsplitBlock")
	}
	if err := validateBlock(cc.ShanghaiBlock); err != nil {
		return errorsmod.Wrap(err, "ShanghaiBlock")
	}
	if err := validateBlock(cc.CancunBlock); err != nil {
		return errorsmod.Wrap(err, "CancunBlock")
	}
	// NOTE: chain ID is not needed to check config order
	if err := cc.EthereumConfig(nil).CheckConfigForkOrder(); err != nil {
		return errorsmod.Wrap(err, "invalid config fork order")
	}
	return nil
}

func validateHash(hex string) error {
	if hex != "" && strings.TrimSpace(hex) == "" {
		return errorsmod.Wrap(ErrInvalidChainConfig, "hash cannot be blank")
	}

	return nil
}

func validateBlock(block *sdkmath.Int) error {
	// nil value means that the fork has not yet been applied
	if block == nil {
		return nil
	}

	if block.IsNegative() {
		return errorsmod.Wrapf(
			ErrInvalidChainConfig, "block value cannot be negative: %s", block,
		)
	}

	return nil
}<|MERGE_RESOLUTION|>--- conflicted
+++ resolved
@@ -6,7 +6,6 @@
 	"math/big"
 	"strings"
 
-	"cosmossdk.io/math"
 	sdkmath "cosmossdk.io/math"
 
 	errorsmod "cosmossdk.io/errors"
@@ -47,25 +46,6 @@
 
 // DefaultChainConfig returns default evm parameters.
 func DefaultChainConfig() ChainConfig {
-<<<<<<< HEAD
-	homesteadBlock := math.ZeroInt()
-	daoForkBlock := math.ZeroInt()
-	eip150Block := math.ZeroInt()
-	eip155Block := math.ZeroInt()
-	eip158Block := math.ZeroInt()
-	byzantiumBlock := math.ZeroInt()
-	constantinopleBlock := math.ZeroInt()
-	petersburgBlock := math.ZeroInt()
-	istanbulBlock := math.ZeroInt()
-	muirGlacierBlock := math.ZeroInt()
-	berlinBlock := math.ZeroInt()
-	londonBlock := math.ZeroInt()
-	arrowGlacierBlock := math.ZeroInt()
-	grayGlacierBlock := math.ZeroInt()
-	mergeNetsplitBlock := math.ZeroInt()
-	shanghaiBlock := math.ZeroInt()
-	cancunBlock := math.ZeroInt()
-=======
 	homesteadBlock := sdkmath.ZeroInt()
 	daoForkBlock := sdkmath.ZeroInt()
 	eip150Block := sdkmath.ZeroInt()
@@ -83,7 +63,6 @@
 	mergeNetsplitBlock := sdkmath.ZeroInt()
 	shanghaiBlock := sdkmath.ZeroInt()
 	cancunBlock := sdkmath.ZeroInt()
->>>>>>> 697f581b
 
 	return ChainConfig{
 		HomesteadBlock:      &homesteadBlock,
