package keeper_test

import (
	"math/big"

	"cosmossdk.io/math"
	sdkmath "cosmossdk.io/math"
	sdk "github.com/cosmos/cosmos-sdk/types"
	"github.com/ethereum/go-ethereum/common"
	ethtypes "github.com/ethereum/go-ethereum/core/types"
	ethparams "github.com/ethereum/go-ethereum/params"
	"github.com/evmos/evmos/v16/x/evm/keeper"
	evmtypes "github.com/evmos/evmos/v16/x/evm/types"
)

func (suite *KeeperTestSuite) TestCheckSenderBalance() {
	hundredInt := sdkmath.NewInt(100)
<<<<<<< HEAD
	zeroInt := math.ZeroInt()
	oneInt := math.OneInt()
=======
	zeroInt := sdkmath.ZeroInt()
	oneInt := sdkmath.OneInt()
>>>>>>> 697f581b
	fiveInt := sdkmath.NewInt(5)
	fiftyInt := sdkmath.NewInt(50)
	negInt := sdkmath.NewInt(-10)

	testCases := []struct {
		name            string
		to              string
		gasLimit        uint64
		gasPrice        *sdkmath.Int
		gasFeeCap       *big.Int
		gasTipCap       *big.Int
		cost            *sdkmath.Int
		from            string
		accessList      *ethtypes.AccessList
		expectPass      bool
		enableFeemarket bool
	}{
		{
			name:       "Enough balance",
			to:         suite.address.String(),
			gasLimit:   10,
			gasPrice:   &oneInt,
			cost:       &oneInt,
			from:       suite.address.String(),
			accessList: &ethtypes.AccessList{},
			expectPass: true,
		},
		{
			name:       "Equal balance",
			to:         suite.address.String(),
			gasLimit:   99,
			gasPrice:   &oneInt,
			cost:       &oneInt,
			from:       suite.address.String(),
			accessList: &ethtypes.AccessList{},
			expectPass: true,
		},
		{
			name:       "negative cost",
			to:         suite.address.String(),
			gasLimit:   1,
			gasPrice:   &oneInt,
			cost:       &negInt,
			from:       suite.address.String(),
			accessList: &ethtypes.AccessList{},
			expectPass: false,
		},
		{
			name:       "Higher gas limit, not enough balance",
			to:         suite.address.String(),
			gasLimit:   100,
			gasPrice:   &oneInt,
			cost:       &oneInt,
			from:       suite.address.String(),
			accessList: &ethtypes.AccessList{},
			expectPass: false,
		},
		{
			name:       "Higher gas price, enough balance",
			to:         suite.address.String(),
			gasLimit:   10,
			gasPrice:   &fiveInt,
			cost:       &oneInt,
			from:       suite.address.String(),
			accessList: &ethtypes.AccessList{},
			expectPass: true,
		},
		{
			name:       "Higher gas price, not enough balance",
			to:         suite.address.String(),
			gasLimit:   20,
			gasPrice:   &fiveInt,
			cost:       &oneInt,
			from:       suite.address.String(),
			accessList: &ethtypes.AccessList{},
			expectPass: false,
		},
		{
			name:       "Higher cost, enough balance",
			to:         suite.address.String(),
			gasLimit:   10,
			gasPrice:   &fiveInt,
			cost:       &fiftyInt,
			from:       suite.address.String(),
			accessList: &ethtypes.AccessList{},
			expectPass: true,
		},
		{
			name:       "Higher cost, not enough balance",
			to:         suite.address.String(),
			gasLimit:   10,
			gasPrice:   &fiveInt,
			cost:       &hundredInt,
			from:       suite.address.String(),
			accessList: &ethtypes.AccessList{},
			expectPass: false,
		},
		{
			name:            "Enough balance w/ enableFeemarket",
			to:              suite.address.String(),
			gasLimit:        10,
			gasFeeCap:       big.NewInt(1),
			cost:            &oneInt,
			from:            suite.address.String(),
			accessList:      &ethtypes.AccessList{},
			expectPass:      true,
			enableFeemarket: true,
		},
		{
			name:            "Equal balance w/ enableFeemarket",
			to:              suite.address.String(),
			gasLimit:        99,
			gasFeeCap:       big.NewInt(1),
			cost:            &oneInt,
			from:            suite.address.String(),
			accessList:      &ethtypes.AccessList{},
			expectPass:      true,
			enableFeemarket: true,
		},
		{
			name:            "negative cost w/ enableFeemarket",
			to:              suite.address.String(),
			gasLimit:        1,
			gasFeeCap:       big.NewInt(1),
			cost:            &negInt,
			from:            suite.address.String(),
			accessList:      &ethtypes.AccessList{},
			expectPass:      false,
			enableFeemarket: true,
		},
		{
			name:            "Higher gas limit, not enough balance w/ enableFeemarket",
			to:              suite.address.String(),
			gasLimit:        100,
			gasFeeCap:       big.NewInt(1),
			cost:            &oneInt,
			from:            suite.address.String(),
			accessList:      &ethtypes.AccessList{},
			expectPass:      false,
			enableFeemarket: true,
		},
		{
			name:            "Higher gas price, enough balance w/ enableFeemarket",
			to:              suite.address.String(),
			gasLimit:        10,
			gasFeeCap:       big.NewInt(5),
			cost:            &oneInt,
			from:            suite.address.String(),
			accessList:      &ethtypes.AccessList{},
			expectPass:      true,
			enableFeemarket: true,
		},
		{
			name:            "Higher gas price, not enough balance w/ enableFeemarket",
			to:              suite.address.String(),
			gasLimit:        20,
			gasFeeCap:       big.NewInt(5),
			cost:            &oneInt,
			from:            suite.address.String(),
			accessList:      &ethtypes.AccessList{},
			expectPass:      false,
			enableFeemarket: true,
		},
		{
			name:            "Higher cost, enough balance w/ enableFeemarket",
			to:              suite.address.String(),
			gasLimit:        10,
			gasFeeCap:       big.NewInt(5),
			cost:            &fiftyInt,
			from:            suite.address.String(),
			accessList:      &ethtypes.AccessList{},
			expectPass:      true,
			enableFeemarket: true,
		},
		{
			name:            "Higher cost, not enough balance w/ enableFeemarket",
			to:              suite.address.String(),
			gasLimit:        10,
			gasFeeCap:       big.NewInt(5),
			cost:            &hundredInt,
			from:            suite.address.String(),
			accessList:      &ethtypes.AccessList{},
			expectPass:      false,
			enableFeemarket: true,
		},
	}

	vmdb := suite.StateDB()
	vmdb.AddBalance(suite.address, hundredInt.BigInt())
	balance := vmdb.GetBalance(suite.address)
	suite.Require().Equal(balance, hundredInt.BigInt())
	err := vmdb.Commit()
	suite.Require().NoError(err, "Unexpected error while committing to vmdb: %d", err)

	for i, tc := range testCases {
		suite.Run(tc.name, func() {
			to := common.HexToAddress(tc.from)

			var amount, gasPrice, gasFeeCap, gasTipCap *big.Int
			if tc.cost != nil {
				amount = tc.cost.BigInt()
			}

			if tc.enableFeemarket {
				gasFeeCap = tc.gasFeeCap
				if tc.gasTipCap == nil {
					gasTipCap = oneInt.BigInt()
				} else {
					gasTipCap = tc.gasTipCap
				}
			} else if tc.gasPrice != nil {
				gasPrice = tc.gasPrice.BigInt()
			}

			ethTxParams := &evmtypes.EvmTxArgs{
				ChainID:   zeroInt.BigInt(),
				Nonce:     1,
				To:        &to,
				Amount:    amount,
				GasLimit:  tc.gasLimit,
				GasPrice:  gasPrice,
				GasFeeCap: gasFeeCap,
				GasTipCap: gasTipCap,
				Accesses:  tc.accessList,
			}
			tx := evmtypes.NewTx(ethTxParams)
			tx.From = tc.from

			txData, _ := evmtypes.UnpackTxData(tx.Data)

			acct := suite.app.EvmKeeper.GetAccountOrEmpty(suite.ctx, suite.address)
			err := keeper.CheckSenderBalance(
				sdkmath.NewIntFromBigInt(acct.Balance),
				txData,
			)

			if tc.expectPass {
				suite.Require().NoError(err, "valid test %d failed", i)
			} else {
				suite.Require().Error(err, "invalid test %d passed", i)
			}
		})
	}
}

// TestVerifyFeeAndDeductTxCostsFromUserBalance is a test method for both the VerifyFee
// function and the DeductTxCostsFromUserBalance method.
//
// NOTE: This method combines testing for both functions, because these used to be
// in one function and share a lot of the same setup.
// In practice, the two tested functions will also be sequentially executed.
func (suite *KeeperTestSuite) TestVerifyFeeAndDeductTxCostsFromUserBalance() {
	hundredInt := sdkmath.NewInt(100)
<<<<<<< HEAD
	zeroInt := math.ZeroInt()
=======
	zeroInt := sdkmath.ZeroInt()
>>>>>>> 697f581b
	oneInt := sdkmath.NewInt(1)
	fiveInt := sdkmath.NewInt(5)
	fiftyInt := sdkmath.NewInt(50)

	// should be enough to cover all test cases
	initBalance := sdkmath.NewInt((ethparams.InitialBaseFee + 10) * 105)

	testCases := []struct {
		name             string
		gasLimit         uint64
		gasPrice         *sdkmath.Int
		gasFeeCap        *big.Int
		gasTipCap        *big.Int
		cost             *sdkmath.Int
		accessList       *ethtypes.AccessList
		expectPassVerify bool
		expectPassDeduct bool
		enableFeemarket  bool
		from             string
		malleate         func()
	}{
		{
			name:             "Enough balance",
			gasLimit:         10,
			gasPrice:         &oneInt,
			cost:             &oneInt,
			accessList:       &ethtypes.AccessList{},
			expectPassVerify: true,
			expectPassDeduct: true,
			from:             suite.address.String(),
		},
		{
			name:             "Equal balance",
			gasLimit:         100,
			gasPrice:         &oneInt,
			cost:             &oneInt,
			accessList:       &ethtypes.AccessList{},
			expectPassVerify: true,
			expectPassDeduct: true,
			from:             suite.address.String(),
		},
		{
			name:             "Higher gas limit, not enough balance",
			gasLimit:         105,
			gasPrice:         &oneInt,
			cost:             &oneInt,
			accessList:       &ethtypes.AccessList{},
			expectPassVerify: true,
			expectPassDeduct: false,
			from:             suite.address.String(),
		},
		{
			name:             "Higher gas price, enough balance",
			gasLimit:         20,
			gasPrice:         &fiveInt,
			cost:             &oneInt,
			accessList:       &ethtypes.AccessList{},
			expectPassVerify: true,
			expectPassDeduct: true,
			from:             suite.address.String(),
		},
		{
			name:             "Higher gas price, not enough balance",
			gasLimit:         20,
			gasPrice:         &fiftyInt,
			cost:             &oneInt,
			accessList:       &ethtypes.AccessList{},
			expectPassVerify: true,
			expectPassDeduct: false,
			from:             suite.address.String(),
		},
		// This case is expected to be true because the fees can be deducted, but the tx
		// execution is going to fail because there is no more balance to pay the cost
		{
			name:             "Higher cost, enough balance",
			gasLimit:         100,
			gasPrice:         &oneInt,
			cost:             &fiftyInt,
			accessList:       &ethtypes.AccessList{},
			expectPassVerify: true,
			expectPassDeduct: true,
			from:             suite.address.String(),
		},
		//  testcases with enableFeemarket enabled.
		{
			name:             "Invalid gasFeeCap w/ enableFeemarket",
			gasLimit:         10,
			gasFeeCap:        big.NewInt(1),
			gasTipCap:        big.NewInt(1),
			cost:             &oneInt,
			accessList:       &ethtypes.AccessList{},
			expectPassVerify: false,
			expectPassDeduct: true,
			enableFeemarket:  true,
			from:             suite.address.String(),
		},
		{
			name:             "empty tip fee is valid to deduct",
			gasLimit:         10,
			gasFeeCap:        big.NewInt(ethparams.InitialBaseFee),
			gasTipCap:        big.NewInt(1),
			cost:             &oneInt,
			accessList:       &ethtypes.AccessList{},
			expectPassVerify: true,
			expectPassDeduct: true,
			enableFeemarket:  true,
			from:             suite.address.String(),
		},
		{
			name:             "effectiveTip equal to gasTipCap",
			gasLimit:         100,
			gasFeeCap:        big.NewInt(ethparams.InitialBaseFee + 2),
			cost:             &oneInt,
			accessList:       &ethtypes.AccessList{},
			expectPassVerify: true,
			expectPassDeduct: true,
			enableFeemarket:  true,
			from:             suite.address.String(),
		},
		{
			name:             "effectiveTip equal to (gasFeeCap - baseFee)",
			gasLimit:         105,
			gasFeeCap:        big.NewInt(ethparams.InitialBaseFee + 1),
			gasTipCap:        big.NewInt(2),
			cost:             &oneInt,
			accessList:       &ethtypes.AccessList{},
			expectPassVerify: true,
			expectPassDeduct: true,
			enableFeemarket:  true,
			from:             suite.address.String(),
		},
		{
			name:             "Invalid from address",
			gasLimit:         10,
			gasPrice:         &oneInt,
			cost:             &oneInt,
			accessList:       &ethtypes.AccessList{},
			expectPassVerify: true,
			expectPassDeduct: false,
			from:             "abcdef",
		},
		{
			name:     "Enough balance - with access list",
			gasLimit: 10,
			gasPrice: &oneInt,
			cost:     &oneInt,
			accessList: &ethtypes.AccessList{
				ethtypes.AccessTuple{
					Address:     suite.address,
					StorageKeys: []common.Hash{},
				},
			},
			expectPassVerify: true,
			expectPassDeduct: true,
			from:             suite.address.String(),
		},
		{
			name:             "gasLimit < intrinsicGas during IsCheckTx",
			gasLimit:         1,
			gasPrice:         &oneInt,
			cost:             &oneInt,
			accessList:       &ethtypes.AccessList{},
			expectPassVerify: false,
			expectPassDeduct: true,
			from:             suite.address.String(),
			malleate: func() {
				suite.ctx = suite.ctx.WithIsCheckTx(true)
			},
		},
	}

	for i, tc := range testCases {
		suite.Run(tc.name, func() {
			suite.enableFeemarket = tc.enableFeemarket
			suite.SetupTest()
			vmdb := suite.StateDB()

			if tc.malleate != nil {
				tc.malleate()
			}
			var amount, gasPrice, gasFeeCap, gasTipCap *big.Int
			if tc.cost != nil {
				amount = tc.cost.BigInt()
			}

			if suite.enableFeemarket {
				if tc.gasFeeCap != nil {
					gasFeeCap = tc.gasFeeCap
				}
				if tc.gasTipCap == nil {
					gasTipCap = oneInt.BigInt()
				} else {
					gasTipCap = tc.gasTipCap
				}
				vmdb.AddBalance(suite.address, initBalance.BigInt())
				balance := vmdb.GetBalance(suite.address)
				suite.Require().Equal(balance, initBalance.BigInt())
			} else {
				if tc.gasPrice != nil {
					gasPrice = tc.gasPrice.BigInt()
				}

				vmdb.AddBalance(suite.address, hundredInt.BigInt())
				balance := vmdb.GetBalance(suite.address)
				suite.Require().Equal(balance, hundredInt.BigInt())
			}
			err := vmdb.Commit()
			suite.Require().NoError(err, "Unexpected error while committing to vmdb: %d", err)

			ethTxParams := &evmtypes.EvmTxArgs{
				ChainID:   zeroInt.BigInt(),
				Nonce:     1,
				To:        &suite.address,
				Amount:    amount,
				GasLimit:  tc.gasLimit,
				GasPrice:  gasPrice,
				GasFeeCap: gasFeeCap,
				GasTipCap: gasTipCap,
				Accesses:  tc.accessList,
			}
			tx := evmtypes.NewTx(ethTxParams)
			tx.From = tc.from

			txData, _ := evmtypes.UnpackTxData(tx.Data)

			evmParams := suite.app.EvmKeeper.GetParams(suite.ctx)
			ethCfg := evmParams.GetChainConfig().EthereumConfig(nil)
			baseFee := suite.app.EvmKeeper.GetBaseFee(suite.ctx, ethCfg)
			priority := evmtypes.GetTxPriority(txData, baseFee)

			fees, err := keeper.VerifyFee(txData, evmtypes.DefaultEVMDenom, baseFee, false, false, suite.ctx.IsCheckTx())
			if tc.expectPassVerify {
				suite.Require().NoError(err, "valid test %d failed - '%s'", i, tc.name)
				if tc.enableFeemarket {
					baseFee := suite.app.FeeMarketKeeper.GetBaseFee(suite.ctx)
					suite.Require().Equal(
						fees,
						sdk.NewCoins(
							sdk.NewCoin(evmtypes.DefaultEVMDenom, sdkmath.NewIntFromBigInt(txData.EffectiveFee(baseFee))),
						),
						"valid test %d failed, fee value is wrong  - '%s'", i, tc.name,
					)
					suite.Require().Equal(int64(0), priority)
				} else {
					suite.Require().Equal(
						fees,
						sdk.NewCoins(
							sdk.NewCoin(evmtypes.DefaultEVMDenom, tc.gasPrice.Mul(sdkmath.NewIntFromUint64(tc.gasLimit))),
						),
						"valid test %d failed, fee value is wrong  - '%s'", i, tc.name,
					)
				}
			} else {
				suite.Require().Error(err, "invalid test %d passed - '%s'", i, tc.name)
				suite.Require().Nil(fees, "invalid test %d passed. fees value must be nil - '%s'", i, tc.name)
			}

			err = suite.app.EvmKeeper.DeductTxCostsFromUserBalance(suite.ctx, fees, common.HexToAddress(tx.From))
			if tc.expectPassDeduct {
				suite.Require().NoError(err, "valid test %d failed - '%s'", i, tc.name)
			} else {
				suite.Require().Error(err, "invalid test %d passed - '%s'", i, tc.name)
			}
		})
	}
	suite.enableFeemarket = false // reset flag
}<|MERGE_RESOLUTION|>--- conflicted
+++ resolved
@@ -3,7 +3,6 @@
 import (
 	"math/big"
 
-	"cosmossdk.io/math"
 	sdkmath "cosmossdk.io/math"
 	sdk "github.com/cosmos/cosmos-sdk/types"
 	"github.com/ethereum/go-ethereum/common"
@@ -15,13 +14,8 @@
 
 func (suite *KeeperTestSuite) TestCheckSenderBalance() {
 	hundredInt := sdkmath.NewInt(100)
-<<<<<<< HEAD
-	zeroInt := math.ZeroInt()
-	oneInt := math.OneInt()
-=======
 	zeroInt := sdkmath.ZeroInt()
 	oneInt := sdkmath.OneInt()
->>>>>>> 697f581b
 	fiveInt := sdkmath.NewInt(5)
 	fiftyInt := sdkmath.NewInt(50)
 	negInt := sdkmath.NewInt(-10)
@@ -275,11 +269,7 @@
 // In practice, the two tested functions will also be sequentially executed.
 func (suite *KeeperTestSuite) TestVerifyFeeAndDeductTxCostsFromUserBalance() {
 	hundredInt := sdkmath.NewInt(100)
-<<<<<<< HEAD
-	zeroInt := math.ZeroInt()
-=======
 	zeroInt := sdkmath.ZeroInt()
->>>>>>> 697f581b
 	oneInt := sdkmath.NewInt(1)
 	fiveInt := sdkmath.NewInt(5)
 	fiftyInt := sdkmath.NewInt(50)
