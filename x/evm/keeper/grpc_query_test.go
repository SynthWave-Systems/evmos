--- conflicted
+++ resolved
@@ -5,7 +5,6 @@
 	"fmt"
 	"math/big"
 
-	"cosmossdk.io/math"
 	sdkmath "cosmossdk.io/math"
 	sdk "github.com/cosmos/cosmos-sdk/types"
 
@@ -1244,11 +1243,7 @@
 		{
 			"pass - non-nil Base Fee",
 			func() {
-<<<<<<< HEAD
-				baseFee := math.OneInt().BigInt()
-=======
 				baseFee := sdkmath.OneInt().BigInt()
->>>>>>> 697f581b
 				suite.app.FeeMarketKeeper.SetBaseFee(suite.ctx, baseFee)
 
 				aux = sdkmath.NewIntFromBigInt(baseFee)
@@ -1259,11 +1254,7 @@
 		{
 			"pass - nil Base Fee when london hardfork not activated",
 			func() {
-<<<<<<< HEAD
-				baseFee := math.OneInt().BigInt()
-=======
 				baseFee := sdkmath.OneInt().BigInt()
->>>>>>> 697f581b
 				suite.app.FeeMarketKeeper.SetBaseFee(suite.ctx, baseFee)
 
 				expRes = &types.QueryBaseFeeResponse{}
@@ -1273,11 +1264,7 @@
 		{
 			"pass - zero Base Fee when feemarket not activated",
 			func() {
-<<<<<<< HEAD
-				baseFee := math.ZeroInt()
-=======
 				baseFee := sdkmath.ZeroInt()
->>>>>>> 697f581b
 				expRes = &types.QueryBaseFeeResponse{BaseFee: &baseFee}
 			},
 			true, false, true,
