// Copyright Tharsis Labs Ltd.(Evmos)
// SPDX-License-Identifier:ENCL-1.0(https://github.com/evmos/evmos/blob/main/LICENSE)

package keeper

import (
	"bytes"
	"fmt"
	"sort"

<<<<<<< HEAD
	"github.com/evmos/evmos/v15/x/evm/types"

	"github.com/evmos/evmos/v15/precompiles/bech32"
=======
	"github.com/evmos/evmos/v16/precompiles/bech32"
>>>>>>> 8a890e22

	"golang.org/x/exp/maps"

	"github.com/ethereum/go-ethereum/common"
	"github.com/ethereum/go-ethereum/core/vm"

	sdk "github.com/cosmos/cosmos-sdk/types"
	authzkeeper "github.com/cosmos/cosmos-sdk/x/authz/keeper"
	bankkeeper "github.com/cosmos/cosmos-sdk/x/bank/keeper"
	distributionkeeper "github.com/cosmos/cosmos-sdk/x/distribution/keeper"
	stakingkeeper "github.com/cosmos/cosmos-sdk/x/staking/keeper"
	transfertypes "github.com/cosmos/ibc-go/v7/modules/apps/transfer/types"
	channelkeeper "github.com/cosmos/ibc-go/v7/modules/core/04-channel/keeper"
	bankprecompile "github.com/evmos/evmos/v16/precompiles/bank"
	distprecompile "github.com/evmos/evmos/v16/precompiles/distribution"
	ics20precompile "github.com/evmos/evmos/v16/precompiles/ics20"
	osmosisoutpost "github.com/evmos/evmos/v16/precompiles/outposts/osmosis"
	strideoutpost "github.com/evmos/evmos/v16/precompiles/outposts/stride"
	"github.com/evmos/evmos/v16/precompiles/p256"
	stakingprecompile "github.com/evmos/evmos/v16/precompiles/staking"
	vestingprecompile "github.com/evmos/evmos/v16/precompiles/vesting"
	erc20Keeper "github.com/evmos/evmos/v16/x/erc20/keeper"
	transferkeeper "github.com/evmos/evmos/v16/x/ibc/transfer/keeper"
	vestingkeeper "github.com/evmos/evmos/v16/x/vesting/keeper"
)

// AvailablePrecompiles returns the list of all available precompiled contracts.
// NOTE: this should only be used during initialization of the Keeper.
func AvailablePrecompiles(
	stakingKeeper stakingkeeper.Keeper,
	distributionKeeper distributionkeeper.Keeper,
	bankKeeper bankkeeper.Keeper,
	erc20Keeper erc20Keeper.Keeper,
	vestingKeeper vestingkeeper.Keeper,
	authzKeeper authzkeeper.Keeper,
	transferKeeper transferkeeper.Keeper,
	channelKeeper channelkeeper.Keeper,
) map[common.Address]vm.PrecompiledContract {
	// Clone the mapping from the latest EVM fork.
	precompiles := maps.Clone(vm.PrecompiledContractsBerlin)

	// secp256r1 precompile as per EIP-7212
	p256Precompile := &p256.Precompile{}

	bech32Precompile, err := bech32.NewPrecompile(6000)
	if err != nil {
		panic(fmt.Errorf("failed to instantiate bech32 precompile: %w", err))
	}

	stakingPrecompile, err := stakingprecompile.NewPrecompile(stakingKeeper, authzKeeper)
	if err != nil {
		panic(fmt.Errorf("failed to instantiate staking precompile: %w", err))
	}

	distributionPrecompile, err := distprecompile.NewPrecompile(distributionKeeper, stakingKeeper, authzKeeper)
	if err != nil {
		panic(fmt.Errorf("failed to instantiate distribution precompile: %w", err))
	}

	ibcTransferPrecompile, err := ics20precompile.NewPrecompile(transferKeeper, channelKeeper, authzKeeper)
	if err != nil {
		panic(fmt.Errorf("failed to instantiate ICS20 precompile: %w", err))
	}

	vestingPrecompile, err := vestingprecompile.NewPrecompile(vestingKeeper, authzKeeper)
	if err != nil {
		panic(fmt.Errorf("failed to instantiate vesting precompile: %w", err))
	}

	bankPrecompile, err := bankprecompile.NewPrecompile(bankKeeper, erc20Keeper)
	if err != nil {
		panic(fmt.Errorf("failed to instantiate bank precompile: %w", err))
	}

	strideOutpost, err := strideoutpost.NewPrecompile(transfertypes.PortID, "channel-25", transferKeeper, erc20Keeper, authzKeeper, stakingKeeper)
	if err != nil {
		panic(fmt.Errorf("failed to instantiate stride outpost: %w", err))
	}

	osmosisOutpost, err := osmosisoutpost.NewPrecompile(
		transfertypes.PortID, "channel-215",
		osmosisoutpost.XCSContractTestnet,
		authzKeeper, bankKeeper, transferKeeper, stakingKeeper, erc20Keeper, channelKeeper,
	)
	if err != nil {
		panic(fmt.Errorf("failed to instantiate osmosis outpost: %w", err))
	}

	// Stateless precompiles
	precompiles[bech32Precompile.Address()] = bech32Precompile
	precompiles[p256Precompile.Address()] = p256Precompile

	// Stateful precompiles
	precompiles[stakingPrecompile.Address()] = stakingPrecompile
	precompiles[distributionPrecompile.Address()] = distributionPrecompile
	precompiles[vestingPrecompile.Address()] = vestingPrecompile
	precompiles[ibcTransferPrecompile.Address()] = ibcTransferPrecompile
	precompiles[bankPrecompile.Address()] = bankPrecompile

	// Outposts
	precompiles[strideOutpost.Address()] = strideOutpost
	precompiles[osmosisOutpost.Address()] = osmosisOutpost

	return precompiles
}

// WithPrecompiles sets the available precompiled contracts.
func (k *Keeper) WithPrecompiles(precompiles map[common.Address]vm.PrecompiledContract) *Keeper {
	if k.precompiles != nil {
		panic("available precompiles map already set")
	}

	if len(precompiles) == 0 {
		panic("empty precompiled contract map")
	}

	k.precompiles = precompiles
	return k
}

// Precompiles returns the subset of the available precompiled contracts that
// are active given the current parameters.
func (k Keeper) Precompiles(
	activePrecompiles ...common.Address,
) map[common.Address]vm.PrecompiledContract {
	activePrecompileMap := make(map[common.Address]vm.PrecompiledContract)

	for _, address := range activePrecompiles {
		precompile, ok := k.precompiles[address]
		if !ok {
			panic(fmt.Sprintf("precompiled contract not initialized: %s", address))
		}

		activePrecompileMap[address] = precompile
	}

	return activePrecompileMap
}

// AddEVMExtensions adds the given precompiles to the list of active precompiles in the EVM parameters
// and to the available precompiles map in the Keeper. This function returns an error if
// the precompiles are invalid or duplicated.
func (k *Keeper) AddEVMExtensions(ctx sdk.Context, precompiles ...vm.PrecompiledContract) error {
	params := k.GetParams(ctx)

	addresses := make([]string, len(precompiles))
	precompilesMap := maps.Clone(k.precompiles)

	for i, precompile := range precompiles {
		// add to active precompiles
		address := precompile.Address()
		addresses[i] = address.String()

		// add to available precompiles, but check for duplicates
		if _, ok := precompilesMap[address]; ok {
			return fmt.Errorf("precompile already registered: %s", address)
		}
		precompilesMap[address] = precompile
	}

	params.ActivePrecompiles = append(params.ActivePrecompiles, addresses...)

	// sort precompile addresses
	sort.Slice(params.ActivePrecompiles, func(i, j int) bool {
		return params.ActivePrecompiles[i] < params.ActivePrecompiles[j]
	})

	// error if the precompiled address is already registered
	if err := types.ValidatePrecompiles(params.ActivePrecompiles); err != nil {
		return err
	}

	// NOTE: the active precompiles are sorted and validated before setting them
	// in the params
	if err := k.SetParams(ctx, params); err != nil {
		return err
	}

	// update the pointer to the map with the newly added EVM Extensions
	k.precompiles = precompilesMap

	ctx.Logger().Info("successfully added EVM extensions", "addresses", addresses)

	return nil
}

// IsAvailablePrecompile returns true if the given precompile address is contained in the
// EVM keeper's available precompiles map.
func (k Keeper) IsAvailablePrecompile(address common.Address) bool {
	_, ok := k.precompiles[address]
	return ok
}

// GetAvailablePrecompileAddrs returns the list of available precompile addresses.
//
// NOTE: uses index based approach instead of append because it's supposed to be faster.
// Check https://stackoverflow.com/questions/21362950/getting-a-slice-of-keys-from-a-map.
func (k Keeper) GetAvailablePrecompileAddrs() []common.Address {
	addresses := make([]common.Address, len(k.precompiles))
	i := 0

	//#nosec G705 -- two operations in for loop here are fine
	for address := range k.precompiles {
		addresses[i] = address
		i++
	}

	sort.Slice(addresses, func(i, j int) bool {
		return bytes.Compare(addresses[i].Bytes(), addresses[j].Bytes()) == -1
	})

	return addresses
}<|MERGE_RESOLUTION|>--- conflicted
+++ resolved
@@ -8,13 +8,7 @@
 	"fmt"
 	"sort"
 
-<<<<<<< HEAD
-	"github.com/evmos/evmos/v15/x/evm/types"
-
-	"github.com/evmos/evmos/v15/precompiles/bech32"
-=======
 	"github.com/evmos/evmos/v16/precompiles/bech32"
->>>>>>> 8a890e22
 
 	"golang.org/x/exp/maps"
 
@@ -177,16 +171,6 @@
 
 	params.ActivePrecompiles = append(params.ActivePrecompiles, addresses...)
 
-	// sort precompile addresses
-	sort.Slice(params.ActivePrecompiles, func(i, j int) bool {
-		return params.ActivePrecompiles[i] < params.ActivePrecompiles[j]
-	})
-
-	// error if the precompiled address is already registered
-	if err := types.ValidatePrecompiles(params.ActivePrecompiles); err != nil {
-		return err
-	}
-
 	// NOTE: the active precompiles are sorted and validated before setting them
 	// in the params
 	if err := k.SetParams(ctx, params); err != nil {
@@ -195,9 +179,6 @@
 
 	// update the pointer to the map with the newly added EVM Extensions
 	k.precompiles = precompilesMap
-
-	ctx.Logger().Info("successfully added EVM extensions", "addresses", addresses)
-
 	return nil
 }
 
