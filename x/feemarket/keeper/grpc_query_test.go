--- conflicted
+++ resolved
@@ -1,7 +1,6 @@
 package keeper_test
 
 import (
-	"cosmossdk.io/math"
 	sdkmath "cosmossdk.io/math"
 	ethparams "github.com/ethereum/go-ethereum/params"
 	"github.com/evmos/evmos/v16/x/feemarket/types"
@@ -53,11 +52,7 @@
 		{
 			"pass - non-nil Base Fee",
 			func() {
-<<<<<<< HEAD
-				baseFee := math.OneInt().BigInt()
-=======
 				baseFee := sdkmath.OneInt().BigInt()
->>>>>>> 697f581b
 				suite.app.FeeMarketKeeper.SetBaseFee(suite.ctx, baseFee)
 
 				aux = sdkmath.NewIntFromBigInt(baseFee)
