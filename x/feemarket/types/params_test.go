package types

import (
	"testing"

	"cosmossdk.io/math"
<<<<<<< HEAD
	sdkmath "cosmossdk.io/math"
=======
>>>>>>> 697f581b
	"github.com/stretchr/testify/suite"
)

type ParamsTestSuite struct {
	suite.Suite
}

func TestParamsTestSuite(t *testing.T) {
	suite.Run(t, new(ParamsTestSuite))
}

func (suite *ParamsTestSuite) TestParamsValidate() {
	testCases := []struct {
		name     string
		params   Params
		expError bool
	}{
		{"default", DefaultParams(), false},
		{
			"valid",
			NewParams(true, 7, 3, 2000000000, int64(544435345345435345), math.LegacyNewDecWithPrec(20, 4), DefaultMinGasMultiplier),
			false,
		},
		{
			"empty",
			Params{},
			true,
		},
		{
			"base fee change denominator is 0 ",
			NewParams(true, 0, 3, 2000000000, int64(544435345345435345), math.LegacyNewDecWithPrec(20, 4), DefaultMinGasMultiplier),
			true,
		},
		{
			"invalid: min gas price negative",
<<<<<<< HEAD
			NewParams(true, 7, 3, 2000000000, int64(544435345345435345), math.LegacyNewDecFromInt(sdkmath.NewInt(-1)), DefaultMinGasMultiplier),
=======
			NewParams(true, 7, 3, 2000000000, int64(544435345345435345), math.LegacyNewDecFromInt(math.NewInt(-1)), DefaultMinGasMultiplier),
>>>>>>> 697f581b
			true,
		},
		{
			"valid: min gas multiplier zero",
			NewParams(true, 7, 3, 2000000000, int64(544435345345435345), DefaultMinGasPrice, math.LegacyZeroDec()),
			false,
		},
		{
			"invalid: min gas multiplier is negative",
			NewParams(true, 7, 3, 2000000000, int64(544435345345435345), DefaultMinGasPrice, math.LegacyNewDecWithPrec(-5, 1)),
			true,
		},
		{
			"invalid: min gas multiplier bigger than 1",
			NewParams(true, 7, 3, 2000000000, int64(544435345345435345), math.LegacyNewDecWithPrec(20, 4), math.LegacyNewDec(2)),
			true,
		},
	}

	for _, tc := range testCases {
		err := tc.params.Validate()

		if tc.expError {
			suite.Require().Error(err, tc.name)
		} else {
			suite.Require().NoError(err, tc.name)
		}
	}
}

func (suite *ParamsTestSuite) TestParamsValidatePriv() {
	suite.Require().Error(validateBool(2))
	suite.Require().NoError(validateBool(true))
	suite.Require().Error(validateBaseFeeChangeDenominator(0))
	suite.Require().Error(validateBaseFeeChangeDenominator(uint32(0)))
	suite.Require().NoError(validateBaseFeeChangeDenominator(uint32(7)))
	suite.Require().Error(validateElasticityMultiplier(""))
	suite.Require().NoError(validateElasticityMultiplier(uint32(2)))
	suite.Require().Error(validateBaseFee(""))
	suite.Require().Error(validateBaseFee(int64(2000000000)))
	suite.Require().Error(validateBaseFee(math.NewInt(-2000000000)))
	suite.Require().NoError(validateBaseFee(math.NewInt(2000000000)))
	suite.Require().Error(validateEnableHeight(""))
	suite.Require().Error(validateEnableHeight(int64(-544435345345435345)))
	suite.Require().NoError(validateEnableHeight(int64(544435345345435345)))
	suite.Require().Error(validateMinGasPrice(math.LegacyDec{}))
	suite.Require().Error(validateMinGasMultiplier(math.LegacyNewDec(-5)))
	suite.Require().Error(validateMinGasMultiplier(math.LegacyDec{}))
	suite.Require().Error(validateMinGasMultiplier(""))
}

func (suite *ParamsTestSuite) TestParamsValidateMinGasPrice() {
	testCases := []struct {
		name     string
		value    interface{}
		expError bool
	}{
		{"default", DefaultParams().MinGasPrice, false},
<<<<<<< HEAD
		{"valid", math.LegacyNewDecFromInt(sdkmath.NewInt(1)), false},
=======
		{"valid", math.LegacyNewDecFromInt(math.NewInt(1)), false},
>>>>>>> 697f581b
		{"invalid - wrong type - bool", false, true},
		{"invalid - wrong type - string", "", true},
		{"invalid - wrong type - int64", int64(123), true},
		{"invalid - wrong type - math.Int", math.NewInt(1), true},
		{"invalid - is nil", nil, true},
<<<<<<< HEAD
		{"invalid - is negative", math.LegacyNewDecFromInt(sdkmath.NewInt(-1)), true},
=======
		{"invalid - is negative", math.LegacyNewDecFromInt(math.NewInt(-1)), true},
>>>>>>> 697f581b
	}

	for _, tc := range testCases {
		err := validateMinGasPrice(tc.value)

		if tc.expError {
			suite.Require().Error(err, tc.name)
		} else {
			suite.Require().NoError(err, tc.name)
		}
	}
}<|MERGE_RESOLUTION|>--- conflicted
+++ resolved
@@ -4,10 +4,7 @@
 	"testing"
 
 	"cosmossdk.io/math"
-<<<<<<< HEAD
 	sdkmath "cosmossdk.io/math"
-=======
->>>>>>> 697f581b
 	"github.com/stretchr/testify/suite"
 )
 
@@ -43,11 +40,7 @@
 		},
 		{
 			"invalid: min gas price negative",
-<<<<<<< HEAD
 			NewParams(true, 7, 3, 2000000000, int64(544435345345435345), math.LegacyNewDecFromInt(sdkmath.NewInt(-1)), DefaultMinGasMultiplier),
-=======
-			NewParams(true, 7, 3, 2000000000, int64(544435345345435345), math.LegacyNewDecFromInt(math.NewInt(-1)), DefaultMinGasMultiplier),
->>>>>>> 697f581b
 			true,
 		},
 		{
@@ -106,21 +99,11 @@
 		expError bool
 	}{
 		{"default", DefaultParams().MinGasPrice, false},
-<<<<<<< HEAD
 		{"valid", math.LegacyNewDecFromInt(sdkmath.NewInt(1)), false},
-=======
 		{"valid", math.LegacyNewDecFromInt(math.NewInt(1)), false},
->>>>>>> 697f581b
 		{"invalid - wrong type - bool", false, true},
-		{"invalid - wrong type - string", "", true},
-		{"invalid - wrong type - int64", int64(123), true},
-		{"invalid - wrong type - math.Int", math.NewInt(1), true},
 		{"invalid - is nil", nil, true},
-<<<<<<< HEAD
 		{"invalid - is negative", math.LegacyNewDecFromInt(sdkmath.NewInt(-1)), true},
-=======
-		{"invalid - is negative", math.LegacyNewDecFromInt(math.NewInt(-1)), true},
->>>>>>> 697f581b
 	}
 
 	for _, tc := range testCases {
